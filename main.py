from __future__ import print_function

import argparse
import pdb
import os
import math

import os
import sys

file_dir = os.path.dirname(__file__)
sys.path.append(file_dir)

# internal imports
from utils.file_utils import save_pkl, load_pkl
from utils.utils import *
from utils.core_utils import train
from datasets.dataset_generic import Generic_WSI_Classification_Dataset, Generic_MIL_Dataset

# pytorch imports
import torch
from torch.utils.data import DataLoader, sampler
import torch.nn as nn
import torch.nn.functional as F

import pandas as pd
import numpy as np

from torch import autograd
# autograd.set_detect_anomaly(True)

def main(args):
    # create results directory if necessary
    if not os.path.isdir(args.results_dir):
        os.mkdir(args.results_dir)

    if args.k_start == -1:
        start = 0
    else:
        start = args.k_start
    if args.k_end == -1:
        end = args.k
    else:
        end = args.k_end

    all_test_auc = []
    all_val_auc = []
    all_test_acc = []
    all_val_acc = []
    all_test_ece_loss = []
    all_val_ece_loss = []
    all_test_f1 = []
    all_val_f1 = []
    folds = np.arange(start, end)
    for i in folds:
        seed_torch(args.seed)
        train_dataset, val_dataset, test_dataset = dataset.return_splits(from_id=False, 
                csv_path='{}/splits_{}.csv'.format(args.split_dir, i))

        print('------------------use h5? {}--------------------'.format(train_dataset.use_h5))

        datasets = (train_dataset, val_dataset, test_dataset)
        results, test_auc, val_auc, test_acc, val_acc, test_ece_loss, val_ece_loss, test_f1, val_f1  = train(datasets, i, args)
        all_test_auc.append(test_auc)
        all_val_auc.append(val_auc)
        all_test_acc.append(test_acc)
        all_val_acc.append(val_acc)
        all_test_ece_loss.append(test_ece_loss)
        all_val_ece_loss.append(val_ece_loss)
        all_test_f1.append(test_f1)
        all_val_f1.append(val_f1)
        #write results to pkl
        filename = os.path.join(args.results_dir, 'split_{}_results.pkl'.format(i))
        save_pkl(filename, results)

    final_df = pd.DataFrame({'folds': folds, 'test_auc': all_test_auc,
                             'val_auc': all_val_auc, 'test_acc': all_test_acc, 'val_acc': all_val_acc,
                             'test_ece_loss': all_test_ece_loss,
                             'val_ece_loss': all_val_ece_loss,
                             'test_f1': all_test_f1,
                             'val_f1': all_val_f1})

    if len(folds) != args.k:
        save_name = 'summary_partial_{}_{}.csv'.format(start, end)
    else:
        save_name = 'summary.csv'
    final_df.to_csv(os.path.join(args.results_dir, save_name))

# Generic training settings
parser = argparse.ArgumentParser(description='Configurations for WSI Training')
parser.add_argument('--data_root_dir', type=str, default=None, 
                    help='data directory')
parser.add_argument('--max_epochs', type=int, default=200,
                    help='maximum number of epochs to train (default: 200)')
parser.add_argument('--lr', type=float, default=1e-4,
                    help='learning rate (default: 0.0001)')
parser.add_argument('--label_frac', type=float, default=1.0,
                    help='fraction of training labels (default: 1.0)')
parser.add_argument('--reg', type=float, default=2e-5,
                    help='weight decay (default: 1e-5)')
parser.add_argument('--seed', type=int, default=1, 
                    help='random seed for reproducible experiment (default: 1)')
parser.add_argument('--k', type=int, default=10, help='number of folds (default: 10)')
parser.add_argument('--k_start', type=int, default=-1, help='start fold (default: -1, last fold)')
parser.add_argument('--k_end', type=int, default=-1, help='end fold (default: -1, first fold)')
parser.add_argument('--results_dir', default='./results', help='results directory (default: ./results)')
parser.add_argument('--split_dir', type=str, default=None, 
                    help='manually specify the set of splits to use, ' 
                    +'instead of infering from the task and label_frac argument (default: None)')
parser.add_argument('--log_data', action='store_true', default=False, help='log data using tensorboard')
parser.add_argument('--testing', action='store_true', default=False, help='debugging tool')
parser.add_argument('--early_stopping', action='store_true', default=False, help='enable early stopping')
parser.add_argument('--opt', type=str, choices = ['adam', 'sgd'], default='adam')
parser.add_argument('--drop_out', action='store_true', default=False, help='enabel dropout (p=0.25)')
parser.add_argument('--bag_loss', type=str, choices=['svm', 'ce'], default='ce',
                     help='slide-level classification loss function (default: ce)')
parser.add_argument('--model_type', type=str, choices=['clam_sb', 'clam_mb', 'mil', 'msa', 'pmil-V',
                                                        'pmil-C', 'pmil-N',
<<<<<<< HEAD
                                                        'bmil-A', 'bmil-F', 'bmil-vis', 'bmil-addvis', 'bmil-conjvis', 'bmil-convis',
                                                        'bmil-addenc', 'bmil-conjenc', 'bmil-conenc',
                                                        'bmil-spvis', 'bmil-addspvis', 'bmil-conjspvis', 'bmil-conspvis',
=======
                                                        'bmil-A', 'bmil-F', 'bmil-vis', 'bmil-addvis', 'bmil-conjvis', 'bmil-convis', 'bmil-spvis',
>>>>>>> 46d0a8db
                                                        'bmil-enc', 'mil_baens', 'hmil', 'smil-D'],
                    default='clam_sb', help='type of model (default: clam_sb, clam w/ single attention branch)')
parser.add_argument('--exp_code', type=str, help='experiment code for saving results')
parser.add_argument('--weighted_sample', action='store_true', default=False, help='enable weighted sampling')
parser.add_argument('--model_size', type=str, choices=['small', 'big'], default='small', help='size of model, does not affect mil')
parser.add_argument(
    '--task',
    type=str,
    choices=[
        'task_1_tumor_vs_normal',
        'task_2_tumor_subtyping',
        'mnist_fourbags',
        'mnist_even_odd',
        'mnist_adjacent_pairs',
        'mnist_fourbags_plus',
    ],
)
### CLAM specific options
parser.add_argument('--no_inst_cluster', action='store_true', default=False,
                     help='disable instance-level clustering')
parser.add_argument('--inst_loss', type=str, choices=['svm', 'ce', None], default=None,
                     help='instance-level clustering loss function (default: None)')
parser.add_argument('--subtyping', action='store_true', default=False, 
                     help='subtyping problem')
parser.add_argument('--bag_weight', type=float, default=0.7,
                    help='clam: weight coefficient for bag-level loss (default: 0.7)')
parser.add_argument('--B', type=int, default=8, help='numbr of positive/negative patches to sample for clam')
args = parser.parse_args()
device=torch.device("cuda" if torch.cuda.is_available() else "cpu")

def seed_torch(seed=7):
    import random
    random.seed(seed)
    os.environ['PYTHONHASHSEED'] = str(seed)
    np.random.seed(seed)
    torch.manual_seed(seed)
    if device.type == 'cuda':
        torch.cuda.manual_seed(seed)
        torch.cuda.manual_seed_all(seed) # if you are using multi-GPU.
    torch.backends.cudnn.benchmark = False
    torch.backends.cudnn.deterministic = True

seed_torch(args.seed)

encoding_size = 1024
settings = {'num_splits': args.k, 
            'k_start': args.k_start,
            'k_end': args.k_end,
            'task': args.task,
            'max_epochs': args.max_epochs, 
            'results_dir': args.results_dir, 
            'lr': args.lr,
            'experiment': args.exp_code,
            'reg': args.reg,
            'label_frac': args.label_frac,
            'bag_loss': args.bag_loss,
            'seed': args.seed,
            'model_type': args.model_type,
            'model_size': args.model_size,
            "use_drop_out": args.drop_out,
            'weighted_sample': args.weighted_sample,
            'opt': args.opt}


print('\nLoad Dataset')

if args.task == 'task_1_tumor_vs_normal':
    args.n_classes=2
    dataset = Generic_MIL_Dataset(csv_path='dataset_csv/c16_all_cases.csv',
                                  data_dir=os.path.join(args.data_root_dir, ''),
                                  shuffle=False,
                                  seed=args.seed,
                                  print_info=True,
                                  label_dict={'normal': 0, 'tumor': 1},
                                  patient_strat=False,
                                  ignore=[])
    if any(flag in args.model_type for flag in ('convis', 'conjvis', 'spvis')):
        dataset.load_from_h5(True)

elif args.task == 'task_2_tumor_subtyping':
    args.n_classes=4
    dataset = Generic_MIL_Dataset(csv_path = 'dataset_csv/train_multi.csv',
                            data_dir= os.path.join(args.data_root_dir, ''),
                            shuffle = False,
                            seed = args.seed,
                            print_info = True,
                            label_dict = {'negative':0, 'micro':1, 'macro':2, 'itc':3},
                            patient_strat= False,
                            ignore=[])

    if args.model_type in ['clam_sb', 'clam_mb']:
        assert args.subtyping

elif args.task == 'mnist_fourbags':
    if args.data_root_dir is None:
        raise ValueError('mnist_fourbags requires --data_root_dir pointing to the generated dataset directory')
    args.n_classes = 4
    csv_path = os.path.join(args.data_root_dir, 'mnist_fourbags.csv')
    dataset = Generic_MIL_Dataset(
        csv_path=csv_path,
        data_dir=os.path.join(args.data_root_dir, ''),
        shuffle=False,
        seed=args.seed,
        print_info=True,
        label_dict={'none': 0, 'mostly_eight': 1, 'mostly_nine': 2, 'both': 3},
        patient_strat=False,
        ignore=[],
        label_col='label_name',
    )
    if any(flag in args.model_type for flag in ('convis', 'conjvis', 'spvis')):
        dataset.load_from_h5(True)

elif args.task == 'mnist_even_odd':
    if args.data_root_dir is None:
        raise ValueError('mnist_even_odd requires --data_root_dir pointing to the generated dataset directory')
    args.n_classes = 2
    csv_path = os.path.join(args.data_root_dir, 'mnist_even_odd.csv')
    dataset = Generic_MIL_Dataset(
        csv_path=csv_path,
        data_dir=os.path.join(args.data_root_dir, ''),
        shuffle=False,
        seed=args.seed,
        print_info=True,
        label_dict={'odd_majority': 0, 'even_majority': 1},
        patient_strat=False,
        ignore=[],
        label_col='label_name',
    )
    if any(flag in args.model_type for flag in ('convis', 'conjvis', 'spvis')):
        dataset.load_from_h5(True)

elif args.task == 'mnist_adjacent_pairs':
    if args.data_root_dir is None:
        raise ValueError('mnist_adjacent_pairs requires --data_root_dir pointing to the generated dataset directory')
    args.n_classes = 2
    csv_path = os.path.join(args.data_root_dir, 'mnist_adjacent_pairs.csv')
    dataset = Generic_MIL_Dataset(
        csv_path=csv_path,
        data_dir=os.path.join(args.data_root_dir, ''),
        shuffle=False,
        seed=args.seed,
        print_info=True,
        label_dict={'no_adjacent_pairs': 0, 'has_adjacent_pairs': 1},
        patient_strat=False,
        ignore=[],
        label_col='label_name',
    )
    if any(flag in args.model_type for flag in ('convis', 'conjvis', 'spvis')):
        dataset.load_from_h5(True)

elif args.task == 'mnist_fourbags_plus':
    if args.data_root_dir is None:
        raise ValueError('mnist_fourbags_plus requires --data_root_dir pointing to the generated dataset directory')
    args.n_classes = 4
    csv_path = os.path.join(args.data_root_dir, 'mnist_fourbags_plus.csv')
    dataset = Generic_MIL_Dataset(
        csv_path=csv_path,
        data_dir=os.path.join(args.data_root_dir, ''),
        shuffle=False,
        seed=args.seed,
        print_info=True,
        label_dict={'none': 0, 'three_five': 1, 'one_only': 2, 'one_and_seven': 3},
        patient_strat=False,
        ignore=[],
        label_col='label_name',
    )
    if any(flag in args.model_type for flag in ('convis', 'conjvis', 'spvis')):
        dataset.load_from_h5(True)

else:
    raise NotImplementedError

if not os.path.isdir(args.results_dir):
    os.mkdir(args.results_dir)

args.results_dir = os.path.join(args.results_dir, str(args.exp_code) + '_s{}'.format(args.seed))
if not os.path.isdir(args.results_dir):
    os.mkdir(args.results_dir)

if args.split_dir is None:
    if args.task in ['mnist_fourbags', 'mnist_even_odd', 'mnist_adjacent_pairs', 'mnist_fourbags_plus']:
        args.split_dir = os.path.join(args.data_root_dir, 'splits', args.task)
    else:
        args.split_dir = os.path.join('splits', args.task+'_{}'.format(int(args.label_frac*100)))
else:
    if os.path.isabs(args.split_dir):
        args.split_dir = args.split_dir
    elif args.task in ['mnist_fourbags', 'mnist_even_odd', 'mnist_adjacent_pairs', 'mnist_fourbags_plus']:
        args.split_dir = os.path.join(args.data_root_dir, args.split_dir)
    else:
        args.split_dir = os.path.join('splits', args.split_dir)

print('split_dir: ', args.split_dir)
assert os.path.isdir(args.split_dir)

settings.update({'split_dir': args.split_dir})

with open(args.results_dir + '/experiment_{}.txt'.format(args.exp_code), 'w') as f:
    print(settings, file=f)
f.close()

print("################# Settings ###################")
for key, val in settings.items():
    print("{}:  {}".format(key, val))        

if __name__ == "__main__":
    results = main(args)
    print("finished!")
    print("end script")
<|MERGE_RESOLUTION|>--- conflicted
+++ resolved
@@ -1,334 +1,330 @@
-from __future__ import print_function
-
-import argparse
-import pdb
-import os
-import math
-
-import os
-import sys
-
-file_dir = os.path.dirname(__file__)
-sys.path.append(file_dir)
-
-# internal imports
-from utils.file_utils import save_pkl, load_pkl
-from utils.utils import *
-from utils.core_utils import train
-from datasets.dataset_generic import Generic_WSI_Classification_Dataset, Generic_MIL_Dataset
-
-# pytorch imports
-import torch
-from torch.utils.data import DataLoader, sampler
-import torch.nn as nn
-import torch.nn.functional as F
-
-import pandas as pd
-import numpy as np
-
-from torch import autograd
-# autograd.set_detect_anomaly(True)
-
-def main(args):
-    # create results directory if necessary
-    if not os.path.isdir(args.results_dir):
-        os.mkdir(args.results_dir)
-
-    if args.k_start == -1:
-        start = 0
-    else:
-        start = args.k_start
-    if args.k_end == -1:
-        end = args.k
-    else:
-        end = args.k_end
-
-    all_test_auc = []
-    all_val_auc = []
-    all_test_acc = []
-    all_val_acc = []
-    all_test_ece_loss = []
-    all_val_ece_loss = []
-    all_test_f1 = []
-    all_val_f1 = []
-    folds = np.arange(start, end)
-    for i in folds:
-        seed_torch(args.seed)
-        train_dataset, val_dataset, test_dataset = dataset.return_splits(from_id=False, 
-                csv_path='{}/splits_{}.csv'.format(args.split_dir, i))
-
-        print('------------------use h5? {}--------------------'.format(train_dataset.use_h5))
-
-        datasets = (train_dataset, val_dataset, test_dataset)
-        results, test_auc, val_auc, test_acc, val_acc, test_ece_loss, val_ece_loss, test_f1, val_f1  = train(datasets, i, args)
-        all_test_auc.append(test_auc)
-        all_val_auc.append(val_auc)
-        all_test_acc.append(test_acc)
-        all_val_acc.append(val_acc)
-        all_test_ece_loss.append(test_ece_loss)
-        all_val_ece_loss.append(val_ece_loss)
-        all_test_f1.append(test_f1)
-        all_val_f1.append(val_f1)
-        #write results to pkl
-        filename = os.path.join(args.results_dir, 'split_{}_results.pkl'.format(i))
-        save_pkl(filename, results)
-
-    final_df = pd.DataFrame({'folds': folds, 'test_auc': all_test_auc,
-                             'val_auc': all_val_auc, 'test_acc': all_test_acc, 'val_acc': all_val_acc,
-                             'test_ece_loss': all_test_ece_loss,
-                             'val_ece_loss': all_val_ece_loss,
-                             'test_f1': all_test_f1,
-                             'val_f1': all_val_f1})
-
-    if len(folds) != args.k:
-        save_name = 'summary_partial_{}_{}.csv'.format(start, end)
-    else:
-        save_name = 'summary.csv'
-    final_df.to_csv(os.path.join(args.results_dir, save_name))
-
-# Generic training settings
-parser = argparse.ArgumentParser(description='Configurations for WSI Training')
-parser.add_argument('--data_root_dir', type=str, default=None, 
-                    help='data directory')
-parser.add_argument('--max_epochs', type=int, default=200,
-                    help='maximum number of epochs to train (default: 200)')
-parser.add_argument('--lr', type=float, default=1e-4,
-                    help='learning rate (default: 0.0001)')
-parser.add_argument('--label_frac', type=float, default=1.0,
-                    help='fraction of training labels (default: 1.0)')
-parser.add_argument('--reg', type=float, default=2e-5,
-                    help='weight decay (default: 1e-5)')
-parser.add_argument('--seed', type=int, default=1, 
-                    help='random seed for reproducible experiment (default: 1)')
-parser.add_argument('--k', type=int, default=10, help='number of folds (default: 10)')
-parser.add_argument('--k_start', type=int, default=-1, help='start fold (default: -1, last fold)')
-parser.add_argument('--k_end', type=int, default=-1, help='end fold (default: -1, first fold)')
-parser.add_argument('--results_dir', default='./results', help='results directory (default: ./results)')
-parser.add_argument('--split_dir', type=str, default=None, 
-                    help='manually specify the set of splits to use, ' 
-                    +'instead of infering from the task and label_frac argument (default: None)')
-parser.add_argument('--log_data', action='store_true', default=False, help='log data using tensorboard')
-parser.add_argument('--testing', action='store_true', default=False, help='debugging tool')
-parser.add_argument('--early_stopping', action='store_true', default=False, help='enable early stopping')
-parser.add_argument('--opt', type=str, choices = ['adam', 'sgd'], default='adam')
-parser.add_argument('--drop_out', action='store_true', default=False, help='enabel dropout (p=0.25)')
-parser.add_argument('--bag_loss', type=str, choices=['svm', 'ce'], default='ce',
-                     help='slide-level classification loss function (default: ce)')
-parser.add_argument('--model_type', type=str, choices=['clam_sb', 'clam_mb', 'mil', 'msa', 'pmil-V',
-                                                        'pmil-C', 'pmil-N',
-<<<<<<< HEAD
-                                                        'bmil-A', 'bmil-F', 'bmil-vis', 'bmil-addvis', 'bmil-conjvis', 'bmil-convis',
-                                                        'bmil-addenc', 'bmil-conjenc', 'bmil-conenc',
-                                                        'bmil-spvis', 'bmil-addspvis', 'bmil-conjspvis', 'bmil-conspvis',
-=======
-                                                        'bmil-A', 'bmil-F', 'bmil-vis', 'bmil-addvis', 'bmil-conjvis', 'bmil-convis', 'bmil-spvis',
->>>>>>> 46d0a8db
-                                                        'bmil-enc', 'mil_baens', 'hmil', 'smil-D'],
-                    default='clam_sb', help='type of model (default: clam_sb, clam w/ single attention branch)')
-parser.add_argument('--exp_code', type=str, help='experiment code for saving results')
-parser.add_argument('--weighted_sample', action='store_true', default=False, help='enable weighted sampling')
-parser.add_argument('--model_size', type=str, choices=['small', 'big'], default='small', help='size of model, does not affect mil')
-parser.add_argument(
-    '--task',
-    type=str,
-    choices=[
-        'task_1_tumor_vs_normal',
-        'task_2_tumor_subtyping',
-        'mnist_fourbags',
-        'mnist_even_odd',
-        'mnist_adjacent_pairs',
-        'mnist_fourbags_plus',
-    ],
-)
-### CLAM specific options
-parser.add_argument('--no_inst_cluster', action='store_true', default=False,
-                     help='disable instance-level clustering')
-parser.add_argument('--inst_loss', type=str, choices=['svm', 'ce', None], default=None,
-                     help='instance-level clustering loss function (default: None)')
-parser.add_argument('--subtyping', action='store_true', default=False, 
-                     help='subtyping problem')
-parser.add_argument('--bag_weight', type=float, default=0.7,
-                    help='clam: weight coefficient for bag-level loss (default: 0.7)')
-parser.add_argument('--B', type=int, default=8, help='numbr of positive/negative patches to sample for clam')
-args = parser.parse_args()
-device=torch.device("cuda" if torch.cuda.is_available() else "cpu")
-
-def seed_torch(seed=7):
-    import random
-    random.seed(seed)
-    os.environ['PYTHONHASHSEED'] = str(seed)
-    np.random.seed(seed)
-    torch.manual_seed(seed)
-    if device.type == 'cuda':
-        torch.cuda.manual_seed(seed)
-        torch.cuda.manual_seed_all(seed) # if you are using multi-GPU.
-    torch.backends.cudnn.benchmark = False
-    torch.backends.cudnn.deterministic = True
-
-seed_torch(args.seed)
-
-encoding_size = 1024
-settings = {'num_splits': args.k, 
-            'k_start': args.k_start,
-            'k_end': args.k_end,
-            'task': args.task,
-            'max_epochs': args.max_epochs, 
-            'results_dir': args.results_dir, 
-            'lr': args.lr,
-            'experiment': args.exp_code,
-            'reg': args.reg,
-            'label_frac': args.label_frac,
-            'bag_loss': args.bag_loss,
-            'seed': args.seed,
-            'model_type': args.model_type,
-            'model_size': args.model_size,
-            "use_drop_out": args.drop_out,
-            'weighted_sample': args.weighted_sample,
-            'opt': args.opt}
-
-
-print('\nLoad Dataset')
-
-if args.task == 'task_1_tumor_vs_normal':
-    args.n_classes=2
-    dataset = Generic_MIL_Dataset(csv_path='dataset_csv/c16_all_cases.csv',
-                                  data_dir=os.path.join(args.data_root_dir, ''),
-                                  shuffle=False,
-                                  seed=args.seed,
-                                  print_info=True,
-                                  label_dict={'normal': 0, 'tumor': 1},
-                                  patient_strat=False,
-                                  ignore=[])
-    if any(flag in args.model_type for flag in ('convis', 'conjvis', 'spvis')):
-        dataset.load_from_h5(True)
-
-elif args.task == 'task_2_tumor_subtyping':
-    args.n_classes=4
-    dataset = Generic_MIL_Dataset(csv_path = 'dataset_csv/train_multi.csv',
-                            data_dir= os.path.join(args.data_root_dir, ''),
-                            shuffle = False,
-                            seed = args.seed,
-                            print_info = True,
-                            label_dict = {'negative':0, 'micro':1, 'macro':2, 'itc':3},
-                            patient_strat= False,
-                            ignore=[])
-
-    if args.model_type in ['clam_sb', 'clam_mb']:
-        assert args.subtyping
-
-elif args.task == 'mnist_fourbags':
-    if args.data_root_dir is None:
-        raise ValueError('mnist_fourbags requires --data_root_dir pointing to the generated dataset directory')
-    args.n_classes = 4
-    csv_path = os.path.join(args.data_root_dir, 'mnist_fourbags.csv')
-    dataset = Generic_MIL_Dataset(
-        csv_path=csv_path,
-        data_dir=os.path.join(args.data_root_dir, ''),
-        shuffle=False,
-        seed=args.seed,
-        print_info=True,
-        label_dict={'none': 0, 'mostly_eight': 1, 'mostly_nine': 2, 'both': 3},
-        patient_strat=False,
-        ignore=[],
-        label_col='label_name',
-    )
-    if any(flag in args.model_type for flag in ('convis', 'conjvis', 'spvis')):
-        dataset.load_from_h5(True)
-
-elif args.task == 'mnist_even_odd':
-    if args.data_root_dir is None:
-        raise ValueError('mnist_even_odd requires --data_root_dir pointing to the generated dataset directory')
-    args.n_classes = 2
-    csv_path = os.path.join(args.data_root_dir, 'mnist_even_odd.csv')
-    dataset = Generic_MIL_Dataset(
-        csv_path=csv_path,
-        data_dir=os.path.join(args.data_root_dir, ''),
-        shuffle=False,
-        seed=args.seed,
-        print_info=True,
-        label_dict={'odd_majority': 0, 'even_majority': 1},
-        patient_strat=False,
-        ignore=[],
-        label_col='label_name',
-    )
-    if any(flag in args.model_type for flag in ('convis', 'conjvis', 'spvis')):
-        dataset.load_from_h5(True)
-
-elif args.task == 'mnist_adjacent_pairs':
-    if args.data_root_dir is None:
-        raise ValueError('mnist_adjacent_pairs requires --data_root_dir pointing to the generated dataset directory')
-    args.n_classes = 2
-    csv_path = os.path.join(args.data_root_dir, 'mnist_adjacent_pairs.csv')
-    dataset = Generic_MIL_Dataset(
-        csv_path=csv_path,
-        data_dir=os.path.join(args.data_root_dir, ''),
-        shuffle=False,
-        seed=args.seed,
-        print_info=True,
-        label_dict={'no_adjacent_pairs': 0, 'has_adjacent_pairs': 1},
-        patient_strat=False,
-        ignore=[],
-        label_col='label_name',
-    )
-    if any(flag in args.model_type for flag in ('convis', 'conjvis', 'spvis')):
-        dataset.load_from_h5(True)
-
-elif args.task == 'mnist_fourbags_plus':
-    if args.data_root_dir is None:
-        raise ValueError('mnist_fourbags_plus requires --data_root_dir pointing to the generated dataset directory')
-    args.n_classes = 4
-    csv_path = os.path.join(args.data_root_dir, 'mnist_fourbags_plus.csv')
-    dataset = Generic_MIL_Dataset(
-        csv_path=csv_path,
-        data_dir=os.path.join(args.data_root_dir, ''),
-        shuffle=False,
-        seed=args.seed,
-        print_info=True,
-        label_dict={'none': 0, 'three_five': 1, 'one_only': 2, 'one_and_seven': 3},
-        patient_strat=False,
-        ignore=[],
-        label_col='label_name',
-    )
-    if any(flag in args.model_type for flag in ('convis', 'conjvis', 'spvis')):
-        dataset.load_from_h5(True)
-
-else:
-    raise NotImplementedError
-
-if not os.path.isdir(args.results_dir):
-    os.mkdir(args.results_dir)
-
-args.results_dir = os.path.join(args.results_dir, str(args.exp_code) + '_s{}'.format(args.seed))
-if not os.path.isdir(args.results_dir):
-    os.mkdir(args.results_dir)
-
-if args.split_dir is None:
-    if args.task in ['mnist_fourbags', 'mnist_even_odd', 'mnist_adjacent_pairs', 'mnist_fourbags_plus']:
-        args.split_dir = os.path.join(args.data_root_dir, 'splits', args.task)
-    else:
-        args.split_dir = os.path.join('splits', args.task+'_{}'.format(int(args.label_frac*100)))
-else:
-    if os.path.isabs(args.split_dir):
-        args.split_dir = args.split_dir
-    elif args.task in ['mnist_fourbags', 'mnist_even_odd', 'mnist_adjacent_pairs', 'mnist_fourbags_plus']:
-        args.split_dir = os.path.join(args.data_root_dir, args.split_dir)
-    else:
-        args.split_dir = os.path.join('splits', args.split_dir)
-
-print('split_dir: ', args.split_dir)
-assert os.path.isdir(args.split_dir)
-
-settings.update({'split_dir': args.split_dir})
-
-with open(args.results_dir + '/experiment_{}.txt'.format(args.exp_code), 'w') as f:
-    print(settings, file=f)
-f.close()
-
-print("################# Settings ###################")
-for key, val in settings.items():
-    print("{}:  {}".format(key, val))        
-
-if __name__ == "__main__":
-    results = main(args)
-    print("finished!")
-    print("end script")
+from __future__ import print_function
+
+import argparse
+import pdb
+import os
+import math
+
+import os
+import sys
+
+file_dir = os.path.dirname(__file__)
+sys.path.append(file_dir)
+
+# internal imports
+from utils.file_utils import save_pkl, load_pkl
+from utils.utils import *
+from utils.core_utils import train
+from datasets.dataset_generic import Generic_WSI_Classification_Dataset, Generic_MIL_Dataset
+
+# pytorch imports
+import torch
+from torch.utils.data import DataLoader, sampler
+import torch.nn as nn
+import torch.nn.functional as F
+
+import pandas as pd
+import numpy as np
+
+from torch import autograd
+# autograd.set_detect_anomaly(True)
+
+def main(args):
+    # create results directory if necessary
+    if not os.path.isdir(args.results_dir):
+        os.mkdir(args.results_dir)
+
+    if args.k_start == -1:
+        start = 0
+    else:
+        start = args.k_start
+    if args.k_end == -1:
+        end = args.k
+    else:
+        end = args.k_end
+
+    all_test_auc = []
+    all_val_auc = []
+    all_test_acc = []
+    all_val_acc = []
+    all_test_ece_loss = []
+    all_val_ece_loss = []
+    all_test_f1 = []
+    all_val_f1 = []
+    folds = np.arange(start, end)
+    for i in folds:
+        seed_torch(args.seed)
+        train_dataset, val_dataset, test_dataset = dataset.return_splits(from_id=False, 
+                csv_path='{}/splits_{}.csv'.format(args.split_dir, i))
+
+        print('------------------use h5? {}--------------------'.format(train_dataset.use_h5))
+
+        datasets = (train_dataset, val_dataset, test_dataset)
+        results, test_auc, val_auc, test_acc, val_acc, test_ece_loss, val_ece_loss, test_f1, val_f1  = train(datasets, i, args)
+        all_test_auc.append(test_auc)
+        all_val_auc.append(val_auc)
+        all_test_acc.append(test_acc)
+        all_val_acc.append(val_acc)
+        all_test_ece_loss.append(test_ece_loss)
+        all_val_ece_loss.append(val_ece_loss)
+        all_test_f1.append(test_f1)
+        all_val_f1.append(val_f1)
+        #write results to pkl
+        filename = os.path.join(args.results_dir, 'split_{}_results.pkl'.format(i))
+        save_pkl(filename, results)
+
+    final_df = pd.DataFrame({'folds': folds, 'test_auc': all_test_auc,
+                             'val_auc': all_val_auc, 'test_acc': all_test_acc, 'val_acc': all_val_acc,
+                             'test_ece_loss': all_test_ece_loss,
+                             'val_ece_loss': all_val_ece_loss,
+                             'test_f1': all_test_f1,
+                             'val_f1': all_val_f1})
+
+    if len(folds) != args.k:
+        save_name = 'summary_partial_{}_{}.csv'.format(start, end)
+    else:
+        save_name = 'summary.csv'
+    final_df.to_csv(os.path.join(args.results_dir, save_name))
+
+# Generic training settings
+parser = argparse.ArgumentParser(description='Configurations for WSI Training')
+parser.add_argument('--data_root_dir', type=str, default=None, 
+                    help='data directory')
+parser.add_argument('--max_epochs', type=int, default=200,
+                    help='maximum number of epochs to train (default: 200)')
+parser.add_argument('--lr', type=float, default=1e-4,
+                    help='learning rate (default: 0.0001)')
+parser.add_argument('--label_frac', type=float, default=1.0,
+                    help='fraction of training labels (default: 1.0)')
+parser.add_argument('--reg', type=float, default=2e-5,
+                    help='weight decay (default: 1e-5)')
+parser.add_argument('--seed', type=int, default=1, 
+                    help='random seed for reproducible experiment (default: 1)')
+parser.add_argument('--k', type=int, default=10, help='number of folds (default: 10)')
+parser.add_argument('--k_start', type=int, default=-1, help='start fold (default: -1, last fold)')
+parser.add_argument('--k_end', type=int, default=-1, help='end fold (default: -1, first fold)')
+parser.add_argument('--results_dir', default='./results', help='results directory (default: ./results)')
+parser.add_argument('--split_dir', type=str, default=None, 
+                    help='manually specify the set of splits to use, ' 
+                    +'instead of infering from the task and label_frac argument (default: None)')
+parser.add_argument('--log_data', action='store_true', default=False, help='log data using tensorboard')
+parser.add_argument('--testing', action='store_true', default=False, help='debugging tool')
+parser.add_argument('--early_stopping', action='store_true', default=False, help='enable early stopping')
+parser.add_argument('--opt', type=str, choices = ['adam', 'sgd'], default='adam')
+parser.add_argument('--drop_out', action='store_true', default=False, help='enabel dropout (p=0.25)')
+parser.add_argument('--bag_loss', type=str, choices=['svm', 'ce'], default='ce',
+                     help='slide-level classification loss function (default: ce)')
+parser.add_argument('--model_type', type=str, choices=['clam_sb', 'clam_mb', 'mil', 'msa', 'pmil-V',
+                                                        'pmil-C', 'pmil-N',
+                                                        'bmil-A', 'bmil-F', 'bmil-vis', 'bmil-addvis', 'bmil-conjvis', 'bmil-convis',
+                                                        'bmil-addenc', 'bmil-conjenc', 'bmil-conenc',
+                                                        'bmil-spvis', 'bmil-addspvis', 'bmil-conjspvis', 'bmil-conspvis',
+                                                        'bmil-enc', 'mil_baens', 'hmil', 'smil-D'],
+                    default='clam_sb', help='type of model (default: clam_sb, clam w/ single attention branch)')
+parser.add_argument('--exp_code', type=str, help='experiment code for saving results')
+parser.add_argument('--weighted_sample', action='store_true', default=False, help='enable weighted sampling')
+parser.add_argument('--model_size', type=str, choices=['small', 'big'], default='small', help='size of model, does not affect mil')
+parser.add_argument(
+    '--task',
+    type=str,
+    choices=[
+        'task_1_tumor_vs_normal',
+        'task_2_tumor_subtyping',
+        'mnist_fourbags',
+        'mnist_even_odd',
+        'mnist_adjacent_pairs',
+        'mnist_fourbags_plus',
+    ],
+)
+### CLAM specific options
+parser.add_argument('--no_inst_cluster', action='store_true', default=False,
+                     help='disable instance-level clustering')
+parser.add_argument('--inst_loss', type=str, choices=['svm', 'ce', None], default=None,
+                     help='instance-level clustering loss function (default: None)')
+parser.add_argument('--subtyping', action='store_true', default=False, 
+                     help='subtyping problem')
+parser.add_argument('--bag_weight', type=float, default=0.7,
+                    help='clam: weight coefficient for bag-level loss (default: 0.7)')
+parser.add_argument('--B', type=int, default=8, help='numbr of positive/negative patches to sample for clam')
+args = parser.parse_args()
+device=torch.device("cuda" if torch.cuda.is_available() else "cpu")
+
+def seed_torch(seed=7):
+    import random
+    random.seed(seed)
+    os.environ['PYTHONHASHSEED'] = str(seed)
+    np.random.seed(seed)
+    torch.manual_seed(seed)
+    if device.type == 'cuda':
+        torch.cuda.manual_seed(seed)
+        torch.cuda.manual_seed_all(seed) # if you are using multi-GPU.
+    torch.backends.cudnn.benchmark = False
+    torch.backends.cudnn.deterministic = True
+
+seed_torch(args.seed)
+
+encoding_size = 1024
+settings = {'num_splits': args.k, 
+            'k_start': args.k_start,
+            'k_end': args.k_end,
+            'task': args.task,
+            'max_epochs': args.max_epochs, 
+            'results_dir': args.results_dir, 
+            'lr': args.lr,
+            'experiment': args.exp_code,
+            'reg': args.reg,
+            'label_frac': args.label_frac,
+            'bag_loss': args.bag_loss,
+            'seed': args.seed,
+            'model_type': args.model_type,
+            'model_size': args.model_size,
+            "use_drop_out": args.drop_out,
+            'weighted_sample': args.weighted_sample,
+            'opt': args.opt}
+
+
+print('\nLoad Dataset')
+
+if args.task == 'task_1_tumor_vs_normal':
+    args.n_classes=2
+    dataset = Generic_MIL_Dataset(csv_path='dataset_csv/c16_all_cases.csv',
+                                  data_dir=os.path.join(args.data_root_dir, ''),
+                                  shuffle=False,
+                                  seed=args.seed,
+                                  print_info=True,
+                                  label_dict={'normal': 0, 'tumor': 1},
+                                  patient_strat=False,
+                                  ignore=[])
+    if any(flag in args.model_type for flag in ('convis', 'conjvis', 'spvis')):
+        dataset.load_from_h5(True)
+
+elif args.task == 'task_2_tumor_subtyping':
+    args.n_classes=4
+    dataset = Generic_MIL_Dataset(csv_path = 'dataset_csv/train_multi.csv',
+                            data_dir= os.path.join(args.data_root_dir, ''),
+                            shuffle = False,
+                            seed = args.seed,
+                            print_info = True,
+                            label_dict = {'negative':0, 'micro':1, 'macro':2, 'itc':3},
+                            patient_strat= False,
+                            ignore=[])
+
+    if args.model_type in ['clam_sb', 'clam_mb']:
+        assert args.subtyping
+
+elif args.task == 'mnist_fourbags':
+    if args.data_root_dir is None:
+        raise ValueError('mnist_fourbags requires --data_root_dir pointing to the generated dataset directory')
+    args.n_classes = 4
+    csv_path = os.path.join(args.data_root_dir, 'mnist_fourbags.csv')
+    dataset = Generic_MIL_Dataset(
+        csv_path=csv_path,
+        data_dir=os.path.join(args.data_root_dir, ''),
+        shuffle=False,
+        seed=args.seed,
+        print_info=True,
+        label_dict={'none': 0, 'mostly_eight': 1, 'mostly_nine': 2, 'both': 3},
+        patient_strat=False,
+        ignore=[],
+        label_col='label_name',
+    )
+    if any(flag in args.model_type for flag in ('convis', 'conjvis', 'spvis')):
+        dataset.load_from_h5(True)
+
+elif args.task == 'mnist_even_odd':
+    if args.data_root_dir is None:
+        raise ValueError('mnist_even_odd requires --data_root_dir pointing to the generated dataset directory')
+    args.n_classes = 2
+    csv_path = os.path.join(args.data_root_dir, 'mnist_even_odd.csv')
+    dataset = Generic_MIL_Dataset(
+        csv_path=csv_path,
+        data_dir=os.path.join(args.data_root_dir, ''),
+        shuffle=False,
+        seed=args.seed,
+        print_info=True,
+        label_dict={'odd_majority': 0, 'even_majority': 1},
+        patient_strat=False,
+        ignore=[],
+        label_col='label_name',
+    )
+    if any(flag in args.model_type for flag in ('convis', 'conjvis', 'spvis')):
+        dataset.load_from_h5(True)
+
+elif args.task == 'mnist_adjacent_pairs':
+    if args.data_root_dir is None:
+        raise ValueError('mnist_adjacent_pairs requires --data_root_dir pointing to the generated dataset directory')
+    args.n_classes = 2
+    csv_path = os.path.join(args.data_root_dir, 'mnist_adjacent_pairs.csv')
+    dataset = Generic_MIL_Dataset(
+        csv_path=csv_path,
+        data_dir=os.path.join(args.data_root_dir, ''),
+        shuffle=False,
+        seed=args.seed,
+        print_info=True,
+        label_dict={'no_adjacent_pairs': 0, 'has_adjacent_pairs': 1},
+        patient_strat=False,
+        ignore=[],
+        label_col='label_name',
+    )
+    if any(flag in args.model_type for flag in ('convis', 'conjvis', 'spvis')):
+        dataset.load_from_h5(True)
+
+elif args.task == 'mnist_fourbags_plus':
+    if args.data_root_dir is None:
+        raise ValueError('mnist_fourbags_plus requires --data_root_dir pointing to the generated dataset directory')
+    args.n_classes = 4
+    csv_path = os.path.join(args.data_root_dir, 'mnist_fourbags_plus.csv')
+    dataset = Generic_MIL_Dataset(
+        csv_path=csv_path,
+        data_dir=os.path.join(args.data_root_dir, ''),
+        shuffle=False,
+        seed=args.seed,
+        print_info=True,
+        label_dict={'none': 0, 'three_five': 1, 'one_only': 2, 'one_and_seven': 3},
+        patient_strat=False,
+        ignore=[],
+        label_col='label_name',
+    )
+    if any(flag in args.model_type for flag in ('convis', 'conjvis', 'spvis')):
+        dataset.load_from_h5(True)
+
+else:
+    raise NotImplementedError
+
+if not os.path.isdir(args.results_dir):
+    os.mkdir(args.results_dir)
+
+args.results_dir = os.path.join(args.results_dir, str(args.exp_code) + '_s{}'.format(args.seed))
+if not os.path.isdir(args.results_dir):
+    os.mkdir(args.results_dir)
+
+if args.split_dir is None:
+    if args.task in ['mnist_fourbags', 'mnist_even_odd', 'mnist_adjacent_pairs', 'mnist_fourbags_plus']:
+        args.split_dir = os.path.join(args.data_root_dir, 'splits', args.task)
+    else:
+        args.split_dir = os.path.join('splits', args.task+'_{}'.format(int(args.label_frac*100)))
+else:
+    if os.path.isabs(args.split_dir):
+        args.split_dir = args.split_dir
+    elif args.task in ['mnist_fourbags', 'mnist_even_odd', 'mnist_adjacent_pairs', 'mnist_fourbags_plus']:
+        args.split_dir = os.path.join(args.data_root_dir, args.split_dir)
+    else:
+        args.split_dir = os.path.join('splits', args.split_dir)
+
+print('split_dir: ', args.split_dir)
+assert os.path.isdir(args.split_dir)
+
+settings.update({'split_dir': args.split_dir})
+
+with open(args.results_dir + '/experiment_{}.txt'.format(args.exp_code), 'w') as f:
+    print(settings, file=f)
+f.close()
+
+print("################# Settings ###################")
+for key, val in settings.items():
+    print("{}:  {}".format(key, val))        
+
+if __name__ == "__main__":
+    results = main(args)
+    print("finished!")
+    print("end script")