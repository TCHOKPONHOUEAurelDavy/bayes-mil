import numpy as np
<<<<<<< HEAD
import torch
from utils.utils import *
import os
import h5py
from datasets.dataset_generic import save_splits
=======
import torch
from utils.utils import *
import os
import h5py
from datasets.dataset_generic import save_splits
>>>>>>> 95e19ca9

from models.model_bmil import bMIL_model_dict
from models.model_bmil import  get_ard_reg_vdo

from sklearn.preprocessing import label_binarize
from sklearn.metrics import roc_auc_score, roc_curve
from sklearn.metrics import auc as calc_auc

from torch.optim.lr_scheduler import ReduceLROnPlateau

N_SAMPLES = 16


def infer_bag_feature_dim(split):
    cached = getattr(split, '_cached_feature_dim', None)
    if cached is not None:
        return cached

    slide_data = getattr(split, 'slide_data', None)
    data_dir = getattr(split, 'data_dir', None)
    if slide_data is None or data_dir is None or len(slide_data) == 0:
        return None

    try:
        slide_row = slide_data.iloc[0]
        slide_id = slide_row['slide_id']
    except (AttributeError, KeyError, IndexError):
        return None

    if isinstance(data_dir, dict):
        source = slide_row.get('source')
        if source is None:
            return None
        data_dir = data_dir.get(source)
        if data_dir is None:
            return None

    h5_path = os.path.join(data_dir, 'h5_files', f'{slide_id}.h5')
    if not os.path.isfile(h5_path):
        return None

    try:
        with h5py.File(h5_path, 'r') as handle:
            features = handle['features']
            shape = features.shape
    except (OSError, KeyError):
        return None

    feature_dim = None
    if len(shape) == 1:
        feature_dim = int(shape[0])
    elif len(shape) >= 2:
        feature_dim = int(shape[-1])

    setattr(split, '_cached_feature_dim', feature_dim)
    return feature_dim


def infer_bag_feature_dim(split):
    cached = getattr(split, '_cached_feature_dim', None)
    if cached is not None:
        return cached

    slide_data = getattr(split, 'slide_data', None)
    data_dir = getattr(split, 'data_dir', None)
    if slide_data is None or data_dir is None or len(slide_data) == 0:
        return None

    try:
        slide_row = slide_data.iloc[0]
        slide_id = slide_row['slide_id']
    except (AttributeError, KeyError, IndexError):
        return None

    if isinstance(data_dir, dict):
        source = slide_row.get('source')
        if source is None:
            return None
        data_dir = data_dir.get(source)
        if data_dir is None:
            return None

    h5_path = os.path.join(data_dir, 'h5_files', f'{slide_id}.h5')
    if not os.path.isfile(h5_path):
        return None

    try:
        with h5py.File(h5_path, 'r') as handle:
            features = handle['features']
            shape = features.shape
    except (OSError, KeyError):
        return None

    feature_dim = None
    if len(shape) == 1:
        feature_dim = int(shape[0])
    elif len(shape) >= 2:
        feature_dim = int(shape[-1])

    setattr(split, '_cached_feature_dim', feature_dim)
    return feature_dim


def infer_bag_feature_dim(split):
    cached = getattr(split, '_cached_feature_dim', None)
    if cached is not None:
        return cached

    slide_data = getattr(split, 'slide_data', None)
    data_dir = getattr(split, 'data_dir', None)
    if slide_data is None or data_dir is None or len(slide_data) == 0:
        return None

    try:
        slide_row = slide_data.iloc[0]
        slide_id = slide_row['slide_id']
    except (AttributeError, KeyError, IndexError):
        return None

    if isinstance(data_dir, dict):
        source = slide_row.get('source')
        if source is None:
            return None
        data_dir = data_dir.get(source)
        if data_dir is None:
            return None

    h5_path = os.path.join(data_dir, 'h5_files', f'{slide_id}.h5')
    if not os.path.isfile(h5_path):
        return None

    try:
        with h5py.File(h5_path, 'r') as handle:
            features = handle['features']
            shape = features.shape
    except (OSError, KeyError):
        return None

    feature_dim = None
    if len(shape) == 1:
        feature_dim = int(shape[0])
    elif len(shape) >= 2:
        feature_dim = int(shape[-1])

    setattr(split, '_cached_feature_dim', feature_dim)
    return feature_dim

import torch.nn as nn
class ECELoss(nn.Module):
    def __init__(self, n_bins=15):
        super(ECELoss, self).__init__()
        bin_boundaries = torch.linspace(0, 1, n_bins + 1)
        self.bin_lowers = bin_boundaries[:-1]
        self.bin_uppers = bin_boundaries[1:]

    def forward(self, logits, labels):
        softmaxes = F.softmax(logits, dim=1)
        confidences, predictions = torch.max(softmaxes, 1)
        accuracies = predictions.eq(labels)

        ece = torch.zeros(1, device=logits.device)
        for bin_lower, bin_upper in zip(self.bin_lowers, self.bin_uppers):
            # Calculated |confidence - accuracy| in each bin
            in_bin = confidences.gt(bin_lower.item()) * confidences.le(bin_upper.item())
            prop_in_bin = in_bin.float().mean()
            if prop_in_bin.item() > 0:
                accuracy_in_bin = accuracies[in_bin].float().mean()
                avg_confidence_in_bin = confidences[in_bin].mean()
                ece += torch.abs(avg_confidence_in_bin - accuracy_in_bin) * prop_in_bin

        return ece

eceloss = ECELoss()


class Accuracy_Logger(object):
    """Accuracy logger"""
    def __init__(self, n_classes):
        super(Accuracy_Logger, self).__init__()
        self.n_classes = n_classes
        self.initialize()

    def initialize(self):
        self.data = [{"count": 0, "correct": 0} for i in range(self.n_classes)]
    
    def log(self, Y_hat, Y):
        Y_hat = int(Y_hat)
        Y = int(Y)
        self.data[Y]["count"] += 1
        self.data[Y]["correct"] += (Y_hat == Y)

    def log_batch(self, Y_hat, Y):
        Y_hat = np.array(Y_hat).astype(int)
        Y = np.array(Y).astype(int)
        for label_class in np.unique(Y):
            cls_mask = Y == label_class
            self.data[label_class]["count"] += cls_mask.sum()
            self.data[label_class]["correct"] += (Y_hat[cls_mask] == Y[cls_mask]).sum()

    def get_summary(self, c):
        count = self.data[c]["count"] 
        correct = self.data[c]["correct"]
        
        if count == 0: 
            acc = None
        else:
            acc = float(correct) / count
        
        return acc, correct, count


class EarlyStopping:
    """Early stops the training if validation loss doesn't improve after a given patience."""
    def __init__(self, patience=20, stop_epoch=50, verbose=False):
        """
        Args:
            patience (int): How long to wait after last time validation loss improved.
                            Default: 20
            stop_epoch (int): Earliest epoch possible for stopping
            verbose (bool): If True, prints a message for each validation loss improvement. 
                            Default: False
        """
        self.patience = patience
        self.stop_epoch = stop_epoch
        self.verbose = verbose
        self.counter = 0
        self.best_score = None
        self.early_stop = False
        self.val_loss_min = np.Inf

    def __call__(self, epoch, val_loss, model, ckpt_name = 'checkpoint.pt'):

        score = -val_loss

        if self.best_score is None:
            self.best_score = score
            self.save_checkpoint(val_loss, model, ckpt_name)
        elif score < self.best_score:
            self.counter += 1
            print(f'EarlyStopping counter: {self.counter} out of {self.patience}')
            if self.counter >= self.patience and epoch > self.stop_epoch:
                self.early_stop = True
        else:
            self.best_score = score
            self.save_checkpoint(val_loss, model, ckpt_name)
            self.counter = 0

    def save_checkpoint(self, val_loss, model, ckpt_name):
        '''Saves model when validation loss decrease.'''
        if self.verbose:
            print(f'Validation loss decreased ({self.val_loss_min:.6f} --> {val_loss:.6f}).  Saving model ...')
        torch.save(model.state_dict(), ckpt_name)
        self.val_loss_min = val_loss

def train(datasets, cur, args):
    """   
        train for a single fold
    """
    print('\nTraining Fold {}!'.format(cur))
    writer_dir = os.path.join(args.results_dir, str(cur))
    if not os.path.isdir(writer_dir):
        os.mkdir(writer_dir)

    if args.log_data:
        from tensorboardX import SummaryWriter
        writer = SummaryWriter(writer_dir, flush_secs=15)

    else:
        writer = None

    print('\nInit train/val/test splits...', end=' ')
    train_split, val_split, test_split = datasets
    save_splits(datasets, ['train', 'val', 'test'], os.path.join(args.results_dir, 'splits_{}.csv'.format(cur)))
    print('Done!')
    print("Training on {} samples".format(len(train_split)))
    print("Validating on {} samples".format(len(val_split)))
    print("Testing on {} samples".format(len(test_split)))

    print('\nInit loss function...', end=' ')
    if args.bag_loss == 'svm':
        from topk.svm import SmoothTop1SVM
        loss_fn = SmoothTop1SVM(n_classes = args.n_classes)
        if device.type == 'cuda':
            loss_fn = loss_fn.cuda()
    else:
        loss_fn = nn.CrossEntropyLoss()
    print('Done!')

    print('\nInit Model...', end=' ')
<<<<<<< HEAD
    model_dict = {"dropout": args.drop_out, 'n_classes': args.n_classes}
    feature_dim = infer_bag_feature_dim(train_split)
    if feature_dim is not None:
        model_dict.update({'input_dim': feature_dim})
=======
    model_dict = {"dropout": args.drop_out, 'n_classes': args.n_classes}
    feature_dim = infer_bag_feature_dim(train_split)
    if feature_dim is not None:
        model_dict.update({'input_dim': feature_dim})
>>>>>>> 95e19ca9
    if args.model_type == 'clam' and args.subtyping:
        model_dict.update({'subtyping': True})
    
    if args.model_size is not None and args.model_type != 'mil':
        model_dict.update({"size_arg": args.model_size})
    
    bayes_args = None


    if args.model_type.startswith('bmil'):
        model = bMIL_model_dict[args.model_type.split('-')[1]](**model_dict)
        bayes_args = [get_ard_reg_vdo, 1e-8, 1e-6]
        if 'vis' in args.model_type.split('-'):
            bayes_args.append('vis')
        elif 'spvis' in args.model_type.split('-'):
            bayes_args.append('spvis')
        elif 'enc' in args.model_type.split('-'):
            bayes_args.append('enc')
    else:
        raise NotImplementedError

    model.relocate()
    print('Done!')
    print_network(model)

    print('\nInit optimizer ...', end=' ')
    optimizer = get_optim(model, args)
    scheduler = ReduceLROnPlateau(optimizer, 'min')
    print('Done!')

    print('\nInit Loaders...', end=' ')
    train_loader = get_split_loader(train_split, training=True, testing = args.testing, weighted = args.weighted_sample)
    val_loader = get_split_loader(val_split,  testing = args.testing)
    test_loader = get_split_loader(test_split, testing = args.testing)
    print('Done!')

    print('\nSetup EarlyStopping...', end=' ')
    if args.early_stopping:
        early_stopping = EarlyStopping(patience = 20, stop_epoch=50, verbose = True)

    else:
        early_stopping = None

    print('Done!')

    # stochastic = (bayes_reg != None)

    for epoch in range(args.max_epochs):
        train_loop(epoch, model, train_loader, optimizer, args.n_classes, writer, loss_fn, bayes_args)
        stop, val_loss = validate(cur, epoch, model, val_loader, args.n_classes,
            early_stopping, writer, loss_fn, args.results_dir, bayes_args)
        scheduler.step(val_loss)

        if stop:
            break

    if args.early_stopping:
        model.load_state_dict(torch.load(os.path.join(args.results_dir, "s_{}_checkpoint.pt".format(cur))))
    else:
        torch.save(model.state_dict(), os.path.join(args.results_dir, "s_{}_checkpoint.pt".format(cur)))

    _, val_error, val_auc, val_ece_loss, _ = summary(model, val_loader, args.n_classes, bayes_args=bayes_args)
    print('Val error: {:.4f}, ROC AUC: {:.4f}, ece loss : {:.4f}'.format(val_error, val_auc, val_ece_loss))

    results_dict, test_error, test_auc, test_ece_loss, acc_logger = summary(model, test_loader, args.n_classes, bayes_args=bayes_args)
    print('Test error: {:.4f}, ROC AUC: {:.4f}, ece loss : {:.4f}'.format(test_error, test_auc, test_ece_loss))

    for i in range(args.n_classes):
        acc, correct, count = acc_logger.get_summary(i)
        print('class {}: acc {}, correct {}/{}'.format(i, acc, correct, count))

        if writer:
            writer.add_scalar('final/test_class_{}_acc'.format(i), acc, 0)

    if writer:
        writer.add_scalar('final/val_error', val_error, 0)
        writer.add_scalar('final/val_auc', val_auc, 0)
        writer.add_scalar('final/val_ece_loss', val_ece_loss, 0)
        writer.add_scalar('final/test_error', test_error, 0)
        writer.add_scalar('final/test_auc', test_auc, 0)
        writer.add_scalar('final/test_ece_loss', test_ece_loss, 0)
        writer.close()
    return results_dict, test_auc, val_auc, 1 - test_error, 1 - val_error, test_ece_loss, val_ece_loss


def train_loop(epoch, model, loader, optimizer, n_classes, writer = None, loss_fn = None, bayes_args=None):   
    device=torch.device("cuda" if torch.cuda.is_available() else "cpu") 
    model.train()
    acc_logger = Accuracy_Logger(n_classes=n_classes)
    train_loss = 0.
    ece_losses = []
    train_error = 0.

    print('\n')
    for batch_idx, (slide_id, data, label, coords, width, height) in enumerate(loader):
        data, label = data.to(device), label.to(device)

        if 'enc' in bayes_args:
            logits, Y_prob, Y_hat, kl_div, _, _ = model(data, slide_label=label)
        elif 'spvis' in bayes_args:
            coords = coords.cpu().numpy()
            logits, Y_prob, Y_hat, kl_div, _, _ = model(data, coords, height[0], width[0],  slide_label=label)
        elif 'vis' in bayes_args:
            logits, Y_prob, Y_hat, _, _ = model(data)

        acc_logger.log(Y_hat, label)
        loss = loss_fn(logits, label)
        ece_losses.append(eceloss(logits, label).cpu().item())

        
        if 'vis' in bayes_args:
            loss += bayes_args[1] * bayes_args[0](model)

        elif 'enc' in bayes_args :
            kl_model = bayes_args[0](model)
            kl_data = kl_div.mean()
            loss += bayes_args[1] * kl_model + bayes_args[2] * kl_data
        elif 'spvis' in bayes_args :
            kl_model = bayes_args[0](model)
            kl_div = kl_div.reshape(-1)
            kl_data = kl_div.mean()
            loss += bayes_args[1] * kl_model + bayes_args[2] * kl_data
            
        loss_value = loss.item()

        train_loss += loss_value
        if (batch_idx + 1) % 20 == 0:
            print('batch {}, loss: {:.4f}, label: {}, bag_size: {}'.format(batch_idx, loss_value, label.item(), data.size(0)))
            # print(model.state_dict()['attn_thres_r'])

        error = calculate_error(Y_hat, label)
        train_error += error

        # backward pass
        loss.backward()
        # step
        optimizer.step()
        optimizer.zero_grad()

    # calculate loss and error for epoch
    train_loss /= len(loader)
    ece_loss = np.mean(ece_losses)
    train_error /= len(loader)

    print('Epoch: {}, train_loss: {:.4f}, ece_loss: {:.4f}, train_error: {:.4f}'.format(epoch, train_loss, ece_loss,
                                                                                        train_error))
    for i in range(n_classes):
        acc, correct, count = acc_logger.get_summary(i)
        print('class {}: acc {}, correct {}/{}'.format(i, acc, correct, count))
        if writer:
            writer.add_scalar('train/class_{}_acc'.format(i), acc, epoch)

    if writer:
        writer.add_scalar('train/loss', train_loss, epoch)
        writer.add_scalar('train/ece_loss', ece_loss, epoch)
        writer.add_scalar('train/error', train_error, epoch)


def validate(cur, epoch, model, loader, n_classes, early_stopping = None,
             writer = None, loss_fn = None, results_dir=None,  bayes_args=None):
    device=torch.device("cuda" if torch.cuda.is_available() else "cpu")
    if bayes_args and ('vis' in bayes_args or 'spvis' in bayes_args or 'enc' in bayes_args):
        model.train()
    else:
        model.eval()
    acc_logger = Accuracy_Logger(n_classes=n_classes)
    # loader.dataset.update_mode(True)
    val_loss = 0.
    ece_losses = []
    val_error = 0.

    prob = np.zeros((len(loader), n_classes))
    labels = np.zeros(len(loader))

    slide_model_uncertainty = []
    slide_data_uncertainty = []

    attention_model_uncertainty = []
    attention_data_uncertainty = []

    with torch.no_grad():
        for batch_idx, (slide_id, data, label, coords, width, height) in enumerate(loader):
            data, label = data.to(device, non_blocking=True), label.to(device, non_blocking=True)
            coords = coords.cpu().numpy()

            if bayes_args and ('vis' in bayes_args or 'spvis' in bayes_args or 'enc' in bayes_args):
                out_prob = 0
                out_atten = 0
                out_logits = 0
                # EXTRACT DATA UNCERTAINTY: vis_data = 0 

                Y_hats = []
                ens_prob = []
                ens_atten = []
                for i in range(N_SAMPLES):
                    if 'vis' in bayes_args or 'enc' in bayes_args:
                        logits, Y_prob, Y_hat, _, A = model(data, validation=True)
                    elif 'spvis' in bayes_args:
                        logits, Y_prob, Y_hat, _, A = model(data, coords, height[0], width[0], validation=True)
                    out_prob += Y_prob
                    out_atten += A.detach()
                    out_logits += logits

                    Y_hats.append(Y_hat)
                    ens_prob.append(torch.sum(- Y_prob * torch.log(Y_prob)).item())
                    if 'vis' in bayes_args or 'spvis' in bayes_args or 'enc' in bayes_args:
                        A = A.t()
                        A = torch.cat([A, 1 - A], dim = 1)
                        ens_atten.append((- A * torch.log(A)).sum(dim = 1).mean().item())
                        # EXTRACT DATA UNCERTAINTY: store the vector vis_data += (- A * torch.log(A)).sum(dim = 1)
                    else:
                        ens_atten.append(torch.sum(- A * torch.log(A)).item())

                out_prob /= N_SAMPLES
                out_atten /= N_SAMPLES
                out_logits /= N_SAMPLES
                # EXTRACT DATA UNCERTAINTY: vis_data /= N_SAMPLES
                # vis_data size: [number of patches, 1]

                out_ens_prob = torch.sum(- out_prob * torch.log(out_prob)).item()
                out_atten = out_atten.t()
                out_atten = torch.cat([out_atten, 1 - out_atten], dim = 1)
                out_ens_atten = (- out_atten * torch.log(out_atten)).sum(dim = 1).mean().item()
                # EXTRACT TOTAL UNCERTAINTY: vis_total = (- out_atten * torch.log(out_atten)).sum(dim = 1)
                # vis_total size: [number of patches, 1]

                # EXTRACT TOTAL UNCERTAINTY: vis_total - vis_data

                ens_prob = np.mean(ens_prob)
                ens_atten = np.mean(ens_atten)
                Y_hat = torch.mode(torch.cat(Y_hats, dim=1))[0]

                slide_model_uncertainty.append(out_ens_prob - ens_prob)
                slide_data_uncertainty.append(ens_prob)

                attention_model_uncertainty.append(out_ens_atten - ens_atten)
                attention_data_uncertainty.append(ens_atten)

            else:
                logits, Y_prob, Y_hat, _, _ = model(data)

            acc_logger.log(Y_hat, label)

            loss = loss_fn(logits, label)
            ece_losses.append(eceloss(logits, label).cpu().item())

            prob[batch_idx] = Y_prob.cpu().numpy()
            labels[batch_idx] = label.item()

            val_loss += loss.item()
            error = calculate_error(Y_hat, label)
            val_error += error

    val_error /= len(loader)
    ece_loss = np.mean(ece_losses)
    val_loss /= len(loader)
    if bayes_args:
        slide_model_uncertainty = np.mean(slide_model_uncertainty)
        slide_data_uncertainty = np.mean(slide_data_uncertainty)
        attention_model_uncertainty = np.mean(attention_model_uncertainty)
        attention_data_uncertainty = np.mean(attention_data_uncertainty)

    if n_classes == 2:
        auc = roc_auc_score(labels, prob[:, 1])

    else:
        auc = roc_auc_score(labels, prob, multi_class='ovr')

    if writer:
        writer.add_scalar('val/loss', val_loss, epoch)
        writer.add_scalar('val/ece_loss', ece_loss, epoch)
        writer.add_scalar('val/auc', auc, epoch)
        writer.add_scalar('val/error', val_error, epoch)

    print('\nVal Set, val_loss: {:.4f}, ece_loss: {:.4f}, val_error: {:.4f}, auc: {:.4f}'.format(val_loss, ece_loss, val_error, auc))
    print('\nVal Set, slide_model_unc: {:.4f}, attn_model_unc: {:.4f}, slide_data_unc: {:.4f}, attn_data_unc: {:.4f}'
        .format(slide_model_uncertainty, attention_model_uncertainty, slide_data_uncertainty, attention_data_uncertainty))

    for i in range(n_classes):
        acc, correct, count = acc_logger.get_summary(i)
        print('class {}: acc {}, correct {}/{}'.format(i, acc, correct, count))     

    if early_stopping:
        assert results_dir
        early_stopping(epoch, val_loss, model, ckpt_name = os.path.join(results_dir, "s_{}_checkpoint.pt".format(cur)))
        
        if early_stopping.early_stop:
            print("Early stopping")
            return True, val_loss

    return False, val_loss


def summary(model, loader, n_classes, bayes_args=None):
    device=torch.device("cuda" if torch.cuda.is_available() else "cpu")
    acc_logger = Accuracy_Logger(n_classes=n_classes)
    model.eval()
    test_loss = 0.
    ece_losses = []
    test_error = 0.

    all_probs = np.zeros((len(loader), n_classes))
    all_labels = np.zeros(len(loader))

    slide_ids = loader.dataset.slide_data['slide_id']
    patient_results = {}

    for batch_idx, (slide_id, data, label, coords, width, height) in enumerate(loader):
        data, label = data.to(device), label.to(device)
        coords = coords.cpu().numpy()
        slide_id = slide_ids.iloc[batch_idx]
        with torch.no_grad():
            if 'vis' in bayes_args :
                logits, Y_prob, Y_hat, _, A = model(data, validation=True)
            elif 'enc' in bayes_args :
                logits, Y_prob, Y_hat, _, A = model(data, validation=True)
            elif 'spvis' in bayes_args:
                logits, Y_prob, Y_hat, _, A = model(data, coords, height[0], width[0], validation=True)
                        
        acc_logger.log(Y_hat, label)
        ece_losses.append(eceloss(logits, label).cpu().item())
        probs = Y_prob.cpu().numpy()
        all_probs[batch_idx] = probs
        all_labels[batch_idx] = label.item()

        patient_results.update({slide_id: {'slide_id': np.array(slide_id), 'prob': probs, 'label': label.item()}})
        error = calculate_error(Y_hat, label)
        test_error += error

    test_error /= len(loader)
    ece_loss = np.mean(ece_losses)

    if n_classes == 2:
        auc = roc_auc_score(all_labels, all_probs[:, 1])
        aucs = []
    else:
        aucs = []
        binary_labels = label_binarize(all_labels, classes=[i for i in range(n_classes)])
        for class_idx in range(n_classes):
            if class_idx in all_labels:
                fpr, tpr, _ = roc_curve(binary_labels[:, class_idx], all_probs[:, class_idx])
                aucs.append(calc_auc(fpr, tpr))
            else:
                aucs.append(float('nan'))

        auc = np.nanmean(np.array(aucs))

    return patient_results, test_error, auc, ece_loss, acc_logger

<|MERGE_RESOLUTION|>--- conflicted
+++ resolved
@@ -1,663 +1,648 @@
-import numpy as np
-<<<<<<< HEAD
-import torch
-from utils.utils import *
-import os
-import h5py
-from datasets.dataset_generic import save_splits
-=======
-import torch
-from utils.utils import *
-import os
-import h5py
-from datasets.dataset_generic import save_splits
->>>>>>> 95e19ca9
-
-from models.model_bmil import bMIL_model_dict
-from models.model_bmil import  get_ard_reg_vdo
-
-from sklearn.preprocessing import label_binarize
-from sklearn.metrics import roc_auc_score, roc_curve
-from sklearn.metrics import auc as calc_auc
-
-from torch.optim.lr_scheduler import ReduceLROnPlateau
-
-N_SAMPLES = 16
-
-
-def infer_bag_feature_dim(split):
-    cached = getattr(split, '_cached_feature_dim', None)
-    if cached is not None:
-        return cached
-
-    slide_data = getattr(split, 'slide_data', None)
-    data_dir = getattr(split, 'data_dir', None)
-    if slide_data is None or data_dir is None or len(slide_data) == 0:
-        return None
-
-    try:
-        slide_row = slide_data.iloc[0]
-        slide_id = slide_row['slide_id']
-    except (AttributeError, KeyError, IndexError):
-        return None
-
-    if isinstance(data_dir, dict):
-        source = slide_row.get('source')
-        if source is None:
-            return None
-        data_dir = data_dir.get(source)
-        if data_dir is None:
-            return None
-
-    h5_path = os.path.join(data_dir, 'h5_files', f'{slide_id}.h5')
-    if not os.path.isfile(h5_path):
-        return None
-
-    try:
-        with h5py.File(h5_path, 'r') as handle:
-            features = handle['features']
-            shape = features.shape
-    except (OSError, KeyError):
-        return None
-
-    feature_dim = None
-    if len(shape) == 1:
-        feature_dim = int(shape[0])
-    elif len(shape) >= 2:
-        feature_dim = int(shape[-1])
-
-    setattr(split, '_cached_feature_dim', feature_dim)
-    return feature_dim
-
-
-def infer_bag_feature_dim(split):
-    cached = getattr(split, '_cached_feature_dim', None)
-    if cached is not None:
-        return cached
-
-    slide_data = getattr(split, 'slide_data', None)
-    data_dir = getattr(split, 'data_dir', None)
-    if slide_data is None or data_dir is None or len(slide_data) == 0:
-        return None
-
-    try:
-        slide_row = slide_data.iloc[0]
-        slide_id = slide_row['slide_id']
-    except (AttributeError, KeyError, IndexError):
-        return None
-
-    if isinstance(data_dir, dict):
-        source = slide_row.get('source')
-        if source is None:
-            return None
-        data_dir = data_dir.get(source)
-        if data_dir is None:
-            return None
-
-    h5_path = os.path.join(data_dir, 'h5_files', f'{slide_id}.h5')
-    if not os.path.isfile(h5_path):
-        return None
-
-    try:
-        with h5py.File(h5_path, 'r') as handle:
-            features = handle['features']
-            shape = features.shape
-    except (OSError, KeyError):
-        return None
-
-    feature_dim = None
-    if len(shape) == 1:
-        feature_dim = int(shape[0])
-    elif len(shape) >= 2:
-        feature_dim = int(shape[-1])
-
-    setattr(split, '_cached_feature_dim', feature_dim)
-    return feature_dim
-
-
-def infer_bag_feature_dim(split):
-    cached = getattr(split, '_cached_feature_dim', None)
-    if cached is not None:
-        return cached
-
-    slide_data = getattr(split, 'slide_data', None)
-    data_dir = getattr(split, 'data_dir', None)
-    if slide_data is None or data_dir is None or len(slide_data) == 0:
-        return None
-
-    try:
-        slide_row = slide_data.iloc[0]
-        slide_id = slide_row['slide_id']
-    except (AttributeError, KeyError, IndexError):
-        return None
-
-    if isinstance(data_dir, dict):
-        source = slide_row.get('source')
-        if source is None:
-            return None
-        data_dir = data_dir.get(source)
-        if data_dir is None:
-            return None
-
-    h5_path = os.path.join(data_dir, 'h5_files', f'{slide_id}.h5')
-    if not os.path.isfile(h5_path):
-        return None
-
-    try:
-        with h5py.File(h5_path, 'r') as handle:
-            features = handle['features']
-            shape = features.shape
-    except (OSError, KeyError):
-        return None
-
-    feature_dim = None
-    if len(shape) == 1:
-        feature_dim = int(shape[0])
-    elif len(shape) >= 2:
-        feature_dim = int(shape[-1])
-
-    setattr(split, '_cached_feature_dim', feature_dim)
-    return feature_dim
-
-import torch.nn as nn
-class ECELoss(nn.Module):
-    def __init__(self, n_bins=15):
-        super(ECELoss, self).__init__()
-        bin_boundaries = torch.linspace(0, 1, n_bins + 1)
-        self.bin_lowers = bin_boundaries[:-1]
-        self.bin_uppers = bin_boundaries[1:]
-
-    def forward(self, logits, labels):
-        softmaxes = F.softmax(logits, dim=1)
-        confidences, predictions = torch.max(softmaxes, 1)
-        accuracies = predictions.eq(labels)
-
-        ece = torch.zeros(1, device=logits.device)
-        for bin_lower, bin_upper in zip(self.bin_lowers, self.bin_uppers):
-            # Calculated |confidence - accuracy| in each bin
-            in_bin = confidences.gt(bin_lower.item()) * confidences.le(bin_upper.item())
-            prop_in_bin = in_bin.float().mean()
-            if prop_in_bin.item() > 0:
-                accuracy_in_bin = accuracies[in_bin].float().mean()
-                avg_confidence_in_bin = confidences[in_bin].mean()
-                ece += torch.abs(avg_confidence_in_bin - accuracy_in_bin) * prop_in_bin
-
-        return ece
-
-eceloss = ECELoss()
-
-
-class Accuracy_Logger(object):
-    """Accuracy logger"""
-    def __init__(self, n_classes):
-        super(Accuracy_Logger, self).__init__()
-        self.n_classes = n_classes
-        self.initialize()
-
-    def initialize(self):
-        self.data = [{"count": 0, "correct": 0} for i in range(self.n_classes)]
-    
-    def log(self, Y_hat, Y):
-        Y_hat = int(Y_hat)
-        Y = int(Y)
-        self.data[Y]["count"] += 1
-        self.data[Y]["correct"] += (Y_hat == Y)
-
-    def log_batch(self, Y_hat, Y):
-        Y_hat = np.array(Y_hat).astype(int)
-        Y = np.array(Y).astype(int)
-        for label_class in np.unique(Y):
-            cls_mask = Y == label_class
-            self.data[label_class]["count"] += cls_mask.sum()
-            self.data[label_class]["correct"] += (Y_hat[cls_mask] == Y[cls_mask]).sum()
-
-    def get_summary(self, c):
-        count = self.data[c]["count"] 
-        correct = self.data[c]["correct"]
-        
-        if count == 0: 
-            acc = None
-        else:
-            acc = float(correct) / count
-        
-        return acc, correct, count
-
-
-class EarlyStopping:
-    """Early stops the training if validation loss doesn't improve after a given patience."""
-    def __init__(self, patience=20, stop_epoch=50, verbose=False):
-        """
-        Args:
-            patience (int): How long to wait after last time validation loss improved.
-                            Default: 20
-            stop_epoch (int): Earliest epoch possible for stopping
-            verbose (bool): If True, prints a message for each validation loss improvement. 
-                            Default: False
-        """
-        self.patience = patience
-        self.stop_epoch = stop_epoch
-        self.verbose = verbose
-        self.counter = 0
-        self.best_score = None
-        self.early_stop = False
-        self.val_loss_min = np.Inf
-
-    def __call__(self, epoch, val_loss, model, ckpt_name = 'checkpoint.pt'):
-
-        score = -val_loss
-
-        if self.best_score is None:
-            self.best_score = score
-            self.save_checkpoint(val_loss, model, ckpt_name)
-        elif score < self.best_score:
-            self.counter += 1
-            print(f'EarlyStopping counter: {self.counter} out of {self.patience}')
-            if self.counter >= self.patience and epoch > self.stop_epoch:
-                self.early_stop = True
-        else:
-            self.best_score = score
-            self.save_checkpoint(val_loss, model, ckpt_name)
-            self.counter = 0
-
-    def save_checkpoint(self, val_loss, model, ckpt_name):
-        '''Saves model when validation loss decrease.'''
-        if self.verbose:
-            print(f'Validation loss decreased ({self.val_loss_min:.6f} --> {val_loss:.6f}).  Saving model ...')
-        torch.save(model.state_dict(), ckpt_name)
-        self.val_loss_min = val_loss
-
-def train(datasets, cur, args):
-    """   
-        train for a single fold
-    """
-    print('\nTraining Fold {}!'.format(cur))
-    writer_dir = os.path.join(args.results_dir, str(cur))
-    if not os.path.isdir(writer_dir):
-        os.mkdir(writer_dir)
-
-    if args.log_data:
-        from tensorboardX import SummaryWriter
-        writer = SummaryWriter(writer_dir, flush_secs=15)
-
-    else:
-        writer = None
-
-    print('\nInit train/val/test splits...', end=' ')
-    train_split, val_split, test_split = datasets
-    save_splits(datasets, ['train', 'val', 'test'], os.path.join(args.results_dir, 'splits_{}.csv'.format(cur)))
-    print('Done!')
-    print("Training on {} samples".format(len(train_split)))
-    print("Validating on {} samples".format(len(val_split)))
-    print("Testing on {} samples".format(len(test_split)))
-
-    print('\nInit loss function...', end=' ')
-    if args.bag_loss == 'svm':
-        from topk.svm import SmoothTop1SVM
-        loss_fn = SmoothTop1SVM(n_classes = args.n_classes)
-        if device.type == 'cuda':
-            loss_fn = loss_fn.cuda()
-    else:
-        loss_fn = nn.CrossEntropyLoss()
-    print('Done!')
-
-    print('\nInit Model...', end=' ')
-<<<<<<< HEAD
-    model_dict = {"dropout": args.drop_out, 'n_classes': args.n_classes}
-    feature_dim = infer_bag_feature_dim(train_split)
-    if feature_dim is not None:
-        model_dict.update({'input_dim': feature_dim})
-=======
-    model_dict = {"dropout": args.drop_out, 'n_classes': args.n_classes}
-    feature_dim = infer_bag_feature_dim(train_split)
-    if feature_dim is not None:
-        model_dict.update({'input_dim': feature_dim})
->>>>>>> 95e19ca9
-    if args.model_type == 'clam' and args.subtyping:
-        model_dict.update({'subtyping': True})
-    
-    if args.model_size is not None and args.model_type != 'mil':
-        model_dict.update({"size_arg": args.model_size})
-    
-    bayes_args = None
-
-
-    if args.model_type.startswith('bmil'):
-        model = bMIL_model_dict[args.model_type.split('-')[1]](**model_dict)
-        bayes_args = [get_ard_reg_vdo, 1e-8, 1e-6]
-        if 'vis' in args.model_type.split('-'):
-            bayes_args.append('vis')
-        elif 'spvis' in args.model_type.split('-'):
-            bayes_args.append('spvis')
-        elif 'enc' in args.model_type.split('-'):
-            bayes_args.append('enc')
-    else:
-        raise NotImplementedError
-
-    model.relocate()
-    print('Done!')
-    print_network(model)
-
-    print('\nInit optimizer ...', end=' ')
-    optimizer = get_optim(model, args)
-    scheduler = ReduceLROnPlateau(optimizer, 'min')
-    print('Done!')
-
-    print('\nInit Loaders...', end=' ')
-    train_loader = get_split_loader(train_split, training=True, testing = args.testing, weighted = args.weighted_sample)
-    val_loader = get_split_loader(val_split,  testing = args.testing)
-    test_loader = get_split_loader(test_split, testing = args.testing)
-    print('Done!')
-
-    print('\nSetup EarlyStopping...', end=' ')
-    if args.early_stopping:
-        early_stopping = EarlyStopping(patience = 20, stop_epoch=50, verbose = True)
-
-    else:
-        early_stopping = None
-
-    print('Done!')
-
-    # stochastic = (bayes_reg != None)
-
-    for epoch in range(args.max_epochs):
-        train_loop(epoch, model, train_loader, optimizer, args.n_classes, writer, loss_fn, bayes_args)
-        stop, val_loss = validate(cur, epoch, model, val_loader, args.n_classes,
-            early_stopping, writer, loss_fn, args.results_dir, bayes_args)
-        scheduler.step(val_loss)
-
-        if stop:
-            break
-
-    if args.early_stopping:
-        model.load_state_dict(torch.load(os.path.join(args.results_dir, "s_{}_checkpoint.pt".format(cur))))
-    else:
-        torch.save(model.state_dict(), os.path.join(args.results_dir, "s_{}_checkpoint.pt".format(cur)))
-
-    _, val_error, val_auc, val_ece_loss, _ = summary(model, val_loader, args.n_classes, bayes_args=bayes_args)
-    print('Val error: {:.4f}, ROC AUC: {:.4f}, ece loss : {:.4f}'.format(val_error, val_auc, val_ece_loss))
-
-    results_dict, test_error, test_auc, test_ece_loss, acc_logger = summary(model, test_loader, args.n_classes, bayes_args=bayes_args)
-    print('Test error: {:.4f}, ROC AUC: {:.4f}, ece loss : {:.4f}'.format(test_error, test_auc, test_ece_loss))
-
-    for i in range(args.n_classes):
-        acc, correct, count = acc_logger.get_summary(i)
-        print('class {}: acc {}, correct {}/{}'.format(i, acc, correct, count))
-
-        if writer:
-            writer.add_scalar('final/test_class_{}_acc'.format(i), acc, 0)
-
-    if writer:
-        writer.add_scalar('final/val_error', val_error, 0)
-        writer.add_scalar('final/val_auc', val_auc, 0)
-        writer.add_scalar('final/val_ece_loss', val_ece_loss, 0)
-        writer.add_scalar('final/test_error', test_error, 0)
-        writer.add_scalar('final/test_auc', test_auc, 0)
-        writer.add_scalar('final/test_ece_loss', test_ece_loss, 0)
-        writer.close()
-    return results_dict, test_auc, val_auc, 1 - test_error, 1 - val_error, test_ece_loss, val_ece_loss
-
-
-def train_loop(epoch, model, loader, optimizer, n_classes, writer = None, loss_fn = None, bayes_args=None):   
-    device=torch.device("cuda" if torch.cuda.is_available() else "cpu") 
-    model.train()
-    acc_logger = Accuracy_Logger(n_classes=n_classes)
-    train_loss = 0.
-    ece_losses = []
-    train_error = 0.
-
-    print('\n')
-    for batch_idx, (slide_id, data, label, coords, width, height) in enumerate(loader):
-        data, label = data.to(device), label.to(device)
-
-        if 'enc' in bayes_args:
-            logits, Y_prob, Y_hat, kl_div, _, _ = model(data, slide_label=label)
-        elif 'spvis' in bayes_args:
-            coords = coords.cpu().numpy()
-            logits, Y_prob, Y_hat, kl_div, _, _ = model(data, coords, height[0], width[0],  slide_label=label)
-        elif 'vis' in bayes_args:
-            logits, Y_prob, Y_hat, _, _ = model(data)
-
-        acc_logger.log(Y_hat, label)
-        loss = loss_fn(logits, label)
-        ece_losses.append(eceloss(logits, label).cpu().item())
-
-        
-        if 'vis' in bayes_args:
-            loss += bayes_args[1] * bayes_args[0](model)
-
-        elif 'enc' in bayes_args :
-            kl_model = bayes_args[0](model)
-            kl_data = kl_div.mean()
-            loss += bayes_args[1] * kl_model + bayes_args[2] * kl_data
-        elif 'spvis' in bayes_args :
-            kl_model = bayes_args[0](model)
-            kl_div = kl_div.reshape(-1)
-            kl_data = kl_div.mean()
-            loss += bayes_args[1] * kl_model + bayes_args[2] * kl_data
-            
-        loss_value = loss.item()
-
-        train_loss += loss_value
-        if (batch_idx + 1) % 20 == 0:
-            print('batch {}, loss: {:.4f}, label: {}, bag_size: {}'.format(batch_idx, loss_value, label.item(), data.size(0)))
-            # print(model.state_dict()['attn_thres_r'])
-
-        error = calculate_error(Y_hat, label)
-        train_error += error
-
-        # backward pass
-        loss.backward()
-        # step
-        optimizer.step()
-        optimizer.zero_grad()
-
-    # calculate loss and error for epoch
-    train_loss /= len(loader)
-    ece_loss = np.mean(ece_losses)
-    train_error /= len(loader)
-
-    print('Epoch: {}, train_loss: {:.4f}, ece_loss: {:.4f}, train_error: {:.4f}'.format(epoch, train_loss, ece_loss,
-                                                                                        train_error))
-    for i in range(n_classes):
-        acc, correct, count = acc_logger.get_summary(i)
-        print('class {}: acc {}, correct {}/{}'.format(i, acc, correct, count))
-        if writer:
-            writer.add_scalar('train/class_{}_acc'.format(i), acc, epoch)
-
-    if writer:
-        writer.add_scalar('train/loss', train_loss, epoch)
-        writer.add_scalar('train/ece_loss', ece_loss, epoch)
-        writer.add_scalar('train/error', train_error, epoch)
-
-
-def validate(cur, epoch, model, loader, n_classes, early_stopping = None,
-             writer = None, loss_fn = None, results_dir=None,  bayes_args=None):
-    device=torch.device("cuda" if torch.cuda.is_available() else "cpu")
-    if bayes_args and ('vis' in bayes_args or 'spvis' in bayes_args or 'enc' in bayes_args):
-        model.train()
-    else:
-        model.eval()
-    acc_logger = Accuracy_Logger(n_classes=n_classes)
-    # loader.dataset.update_mode(True)
-    val_loss = 0.
-    ece_losses = []
-    val_error = 0.
-
-    prob = np.zeros((len(loader), n_classes))
-    labels = np.zeros(len(loader))
-
-    slide_model_uncertainty = []
-    slide_data_uncertainty = []
-
-    attention_model_uncertainty = []
-    attention_data_uncertainty = []
-
-    with torch.no_grad():
-        for batch_idx, (slide_id, data, label, coords, width, height) in enumerate(loader):
-            data, label = data.to(device, non_blocking=True), label.to(device, non_blocking=True)
-            coords = coords.cpu().numpy()
-
-            if bayes_args and ('vis' in bayes_args or 'spvis' in bayes_args or 'enc' in bayes_args):
-                out_prob = 0
-                out_atten = 0
-                out_logits = 0
-                # EXTRACT DATA UNCERTAINTY: vis_data = 0 
-
-                Y_hats = []
-                ens_prob = []
-                ens_atten = []
-                for i in range(N_SAMPLES):
-                    if 'vis' in bayes_args or 'enc' in bayes_args:
-                        logits, Y_prob, Y_hat, _, A = model(data, validation=True)
-                    elif 'spvis' in bayes_args:
-                        logits, Y_prob, Y_hat, _, A = model(data, coords, height[0], width[0], validation=True)
-                    out_prob += Y_prob
-                    out_atten += A.detach()
-                    out_logits += logits
-
-                    Y_hats.append(Y_hat)
-                    ens_prob.append(torch.sum(- Y_prob * torch.log(Y_prob)).item())
-                    if 'vis' in bayes_args or 'spvis' in bayes_args or 'enc' in bayes_args:
-                        A = A.t()
-                        A = torch.cat([A, 1 - A], dim = 1)
-                        ens_atten.append((- A * torch.log(A)).sum(dim = 1).mean().item())
-                        # EXTRACT DATA UNCERTAINTY: store the vector vis_data += (- A * torch.log(A)).sum(dim = 1)
-                    else:
-                        ens_atten.append(torch.sum(- A * torch.log(A)).item())
-
-                out_prob /= N_SAMPLES
-                out_atten /= N_SAMPLES
-                out_logits /= N_SAMPLES
-                # EXTRACT DATA UNCERTAINTY: vis_data /= N_SAMPLES
-                # vis_data size: [number of patches, 1]
-
-                out_ens_prob = torch.sum(- out_prob * torch.log(out_prob)).item()
-                out_atten = out_atten.t()
-                out_atten = torch.cat([out_atten, 1 - out_atten], dim = 1)
-                out_ens_atten = (- out_atten * torch.log(out_atten)).sum(dim = 1).mean().item()
-                # EXTRACT TOTAL UNCERTAINTY: vis_total = (- out_atten * torch.log(out_atten)).sum(dim = 1)
-                # vis_total size: [number of patches, 1]
-
-                # EXTRACT TOTAL UNCERTAINTY: vis_total - vis_data
-
-                ens_prob = np.mean(ens_prob)
-                ens_atten = np.mean(ens_atten)
-                Y_hat = torch.mode(torch.cat(Y_hats, dim=1))[0]
-
-                slide_model_uncertainty.append(out_ens_prob - ens_prob)
-                slide_data_uncertainty.append(ens_prob)
-
-                attention_model_uncertainty.append(out_ens_atten - ens_atten)
-                attention_data_uncertainty.append(ens_atten)
-
-            else:
-                logits, Y_prob, Y_hat, _, _ = model(data)
-
-            acc_logger.log(Y_hat, label)
-
-            loss = loss_fn(logits, label)
-            ece_losses.append(eceloss(logits, label).cpu().item())
-
-            prob[batch_idx] = Y_prob.cpu().numpy()
-            labels[batch_idx] = label.item()
-
-            val_loss += loss.item()
-            error = calculate_error(Y_hat, label)
-            val_error += error
-
-    val_error /= len(loader)
-    ece_loss = np.mean(ece_losses)
-    val_loss /= len(loader)
-    if bayes_args:
-        slide_model_uncertainty = np.mean(slide_model_uncertainty)
-        slide_data_uncertainty = np.mean(slide_data_uncertainty)
-        attention_model_uncertainty = np.mean(attention_model_uncertainty)
-        attention_data_uncertainty = np.mean(attention_data_uncertainty)
-
-    if n_classes == 2:
-        auc = roc_auc_score(labels, prob[:, 1])
-
-    else:
-        auc = roc_auc_score(labels, prob, multi_class='ovr')
-
-    if writer:
-        writer.add_scalar('val/loss', val_loss, epoch)
-        writer.add_scalar('val/ece_loss', ece_loss, epoch)
-        writer.add_scalar('val/auc', auc, epoch)
-        writer.add_scalar('val/error', val_error, epoch)
-
-    print('\nVal Set, val_loss: {:.4f}, ece_loss: {:.4f}, val_error: {:.4f}, auc: {:.4f}'.format(val_loss, ece_loss, val_error, auc))
-    print('\nVal Set, slide_model_unc: {:.4f}, attn_model_unc: {:.4f}, slide_data_unc: {:.4f}, attn_data_unc: {:.4f}'
-        .format(slide_model_uncertainty, attention_model_uncertainty, slide_data_uncertainty, attention_data_uncertainty))
-
-    for i in range(n_classes):
-        acc, correct, count = acc_logger.get_summary(i)
-        print('class {}: acc {}, correct {}/{}'.format(i, acc, correct, count))     
-
-    if early_stopping:
-        assert results_dir
-        early_stopping(epoch, val_loss, model, ckpt_name = os.path.join(results_dir, "s_{}_checkpoint.pt".format(cur)))
-        
-        if early_stopping.early_stop:
-            print("Early stopping")
-            return True, val_loss
-
-    return False, val_loss
-
-
-def summary(model, loader, n_classes, bayes_args=None):
-    device=torch.device("cuda" if torch.cuda.is_available() else "cpu")
-    acc_logger = Accuracy_Logger(n_classes=n_classes)
-    model.eval()
-    test_loss = 0.
-    ece_losses = []
-    test_error = 0.
-
-    all_probs = np.zeros((len(loader), n_classes))
-    all_labels = np.zeros(len(loader))
-
-    slide_ids = loader.dataset.slide_data['slide_id']
-    patient_results = {}
-
-    for batch_idx, (slide_id, data, label, coords, width, height) in enumerate(loader):
-        data, label = data.to(device), label.to(device)
-        coords = coords.cpu().numpy()
-        slide_id = slide_ids.iloc[batch_idx]
-        with torch.no_grad():
-            if 'vis' in bayes_args :
-                logits, Y_prob, Y_hat, _, A = model(data, validation=True)
-            elif 'enc' in bayes_args :
-                logits, Y_prob, Y_hat, _, A = model(data, validation=True)
-            elif 'spvis' in bayes_args:
-                logits, Y_prob, Y_hat, _, A = model(data, coords, height[0], width[0], validation=True)
-                        
-        acc_logger.log(Y_hat, label)
-        ece_losses.append(eceloss(logits, label).cpu().item())
-        probs = Y_prob.cpu().numpy()
-        all_probs[batch_idx] = probs
-        all_labels[batch_idx] = label.item()
-
-        patient_results.update({slide_id: {'slide_id': np.array(slide_id), 'prob': probs, 'label': label.item()}})
-        error = calculate_error(Y_hat, label)
-        test_error += error
-
-    test_error /= len(loader)
-    ece_loss = np.mean(ece_losses)
-
-    if n_classes == 2:
-        auc = roc_auc_score(all_labels, all_probs[:, 1])
-        aucs = []
-    else:
-        aucs = []
-        binary_labels = label_binarize(all_labels, classes=[i for i in range(n_classes)])
-        for class_idx in range(n_classes):
-            if class_idx in all_labels:
-                fpr, tpr, _ = roc_curve(binary_labels[:, class_idx], all_probs[:, class_idx])
-                aucs.append(calc_auc(fpr, tpr))
-            else:
-                aucs.append(float('nan'))
-
-        auc = np.nanmean(np.array(aucs))
-
-    return patient_results, test_error, auc, ece_loss, acc_logger
-
+import numpy as np
+import torch
+from utils.utils import *
+import os
+import h5py
+from datasets.dataset_generic import save_splits
+
+from models.model_bmil import bMIL_model_dict
+from models.model_bmil import  get_ard_reg_vdo
+
+from sklearn.preprocessing import label_binarize
+from sklearn.metrics import roc_auc_score, roc_curve
+from sklearn.metrics import auc as calc_auc
+
+from torch.optim.lr_scheduler import ReduceLROnPlateau
+
+N_SAMPLES = 16
+
+
+def infer_bag_feature_dim(split):
+    cached = getattr(split, '_cached_feature_dim', None)
+    if cached is not None:
+        return cached
+
+    slide_data = getattr(split, 'slide_data', None)
+    data_dir = getattr(split, 'data_dir', None)
+    if slide_data is None or data_dir is None or len(slide_data) == 0:
+        return None
+
+    try:
+        slide_row = slide_data.iloc[0]
+        slide_id = slide_row['slide_id']
+    except (AttributeError, KeyError, IndexError):
+        return None
+
+    if isinstance(data_dir, dict):
+        source = slide_row.get('source')
+        if source is None:
+            return None
+        data_dir = data_dir.get(source)
+        if data_dir is None:
+            return None
+
+    h5_path = os.path.join(data_dir, 'h5_files', f'{slide_id}.h5')
+    if not os.path.isfile(h5_path):
+        return None
+
+    try:
+        with h5py.File(h5_path, 'r') as handle:
+            features = handle['features']
+            shape = features.shape
+    except (OSError, KeyError):
+        return None
+
+    feature_dim = None
+    if len(shape) == 1:
+        feature_dim = int(shape[0])
+    elif len(shape) >= 2:
+        feature_dim = int(shape[-1])
+
+    setattr(split, '_cached_feature_dim', feature_dim)
+    return feature_dim
+
+
+def infer_bag_feature_dim(split):
+    cached = getattr(split, '_cached_feature_dim', None)
+    if cached is not None:
+        return cached
+
+    slide_data = getattr(split, 'slide_data', None)
+    data_dir = getattr(split, 'data_dir', None)
+    if slide_data is None or data_dir is None or len(slide_data) == 0:
+        return None
+
+    try:
+        slide_row = slide_data.iloc[0]
+        slide_id = slide_row['slide_id']
+    except (AttributeError, KeyError, IndexError):
+        return None
+
+    if isinstance(data_dir, dict):
+        source = slide_row.get('source')
+        if source is None:
+            return None
+        data_dir = data_dir.get(source)
+        if data_dir is None:
+            return None
+
+    h5_path = os.path.join(data_dir, 'h5_files', f'{slide_id}.h5')
+    if not os.path.isfile(h5_path):
+        return None
+
+    try:
+        with h5py.File(h5_path, 'r') as handle:
+            features = handle['features']
+            shape = features.shape
+    except (OSError, KeyError):
+        return None
+
+    feature_dim = None
+    if len(shape) == 1:
+        feature_dim = int(shape[0])
+    elif len(shape) >= 2:
+        feature_dim = int(shape[-1])
+
+    setattr(split, '_cached_feature_dim', feature_dim)
+    return feature_dim
+
+
+def infer_bag_feature_dim(split):
+    cached = getattr(split, '_cached_feature_dim', None)
+    if cached is not None:
+        return cached
+
+    slide_data = getattr(split, 'slide_data', None)
+    data_dir = getattr(split, 'data_dir', None)
+    if slide_data is None or data_dir is None or len(slide_data) == 0:
+        return None
+
+    try:
+        slide_row = slide_data.iloc[0]
+        slide_id = slide_row['slide_id']
+    except (AttributeError, KeyError, IndexError):
+        return None
+
+    if isinstance(data_dir, dict):
+        source = slide_row.get('source')
+        if source is None:
+            return None
+        data_dir = data_dir.get(source)
+        if data_dir is None:
+            return None
+
+    h5_path = os.path.join(data_dir, 'h5_files', f'{slide_id}.h5')
+    if not os.path.isfile(h5_path):
+        return None
+
+    try:
+        with h5py.File(h5_path, 'r') as handle:
+            features = handle['features']
+            shape = features.shape
+    except (OSError, KeyError):
+        return None
+
+    feature_dim = None
+    if len(shape) == 1:
+        feature_dim = int(shape[0])
+    elif len(shape) >= 2:
+        feature_dim = int(shape[-1])
+
+    setattr(split, '_cached_feature_dim', feature_dim)
+    return feature_dim
+
+import torch.nn as nn
+class ECELoss(nn.Module):
+    def __init__(self, n_bins=15):
+        super(ECELoss, self).__init__()
+        bin_boundaries = torch.linspace(0, 1, n_bins + 1)
+        self.bin_lowers = bin_boundaries[:-1]
+        self.bin_uppers = bin_boundaries[1:]
+
+    def forward(self, logits, labels):
+        softmaxes = F.softmax(logits, dim=1)
+        confidences, predictions = torch.max(softmaxes, 1)
+        accuracies = predictions.eq(labels)
+
+        ece = torch.zeros(1, device=logits.device)
+        for bin_lower, bin_upper in zip(self.bin_lowers, self.bin_uppers):
+            # Calculated |confidence - accuracy| in each bin
+            in_bin = confidences.gt(bin_lower.item()) * confidences.le(bin_upper.item())
+            prop_in_bin = in_bin.float().mean()
+            if prop_in_bin.item() > 0:
+                accuracy_in_bin = accuracies[in_bin].float().mean()
+                avg_confidence_in_bin = confidences[in_bin].mean()
+                ece += torch.abs(avg_confidence_in_bin - accuracy_in_bin) * prop_in_bin
+
+        return ece
+
+eceloss = ECELoss()
+
+
+class Accuracy_Logger(object):
+    """Accuracy logger"""
+    def __init__(self, n_classes):
+        super(Accuracy_Logger, self).__init__()
+        self.n_classes = n_classes
+        self.initialize()
+
+    def initialize(self):
+        self.data = [{"count": 0, "correct": 0} for i in range(self.n_classes)]
+    
+    def log(self, Y_hat, Y):
+        Y_hat = int(Y_hat)
+        Y = int(Y)
+        self.data[Y]["count"] += 1
+        self.data[Y]["correct"] += (Y_hat == Y)
+
+    def log_batch(self, Y_hat, Y):
+        Y_hat = np.array(Y_hat).astype(int)
+        Y = np.array(Y).astype(int)
+        for label_class in np.unique(Y):
+            cls_mask = Y == label_class
+            self.data[label_class]["count"] += cls_mask.sum()
+            self.data[label_class]["correct"] += (Y_hat[cls_mask] == Y[cls_mask]).sum()
+
+    def get_summary(self, c):
+        count = self.data[c]["count"] 
+        correct = self.data[c]["correct"]
+        
+        if count == 0: 
+            acc = None
+        else:
+            acc = float(correct) / count
+        
+        return acc, correct, count
+
+
+class EarlyStopping:
+    """Early stops the training if validation loss doesn't improve after a given patience."""
+    def __init__(self, patience=20, stop_epoch=50, verbose=False):
+        """
+        Args:
+            patience (int): How long to wait after last time validation loss improved.
+                            Default: 20
+            stop_epoch (int): Earliest epoch possible for stopping
+            verbose (bool): If True, prints a message for each validation loss improvement. 
+                            Default: False
+        """
+        self.patience = patience
+        self.stop_epoch = stop_epoch
+        self.verbose = verbose
+        self.counter = 0
+        self.best_score = None
+        self.early_stop = False
+        self.val_loss_min = np.Inf
+
+    def __call__(self, epoch, val_loss, model, ckpt_name = 'checkpoint.pt'):
+
+        score = -val_loss
+
+        if self.best_score is None:
+            self.best_score = score
+            self.save_checkpoint(val_loss, model, ckpt_name)
+        elif score < self.best_score:
+            self.counter += 1
+            print(f'EarlyStopping counter: {self.counter} out of {self.patience}')
+            if self.counter >= self.patience and epoch > self.stop_epoch:
+                self.early_stop = True
+        else:
+            self.best_score = score
+            self.save_checkpoint(val_loss, model, ckpt_name)
+            self.counter = 0
+
+    def save_checkpoint(self, val_loss, model, ckpt_name):
+        '''Saves model when validation loss decrease.'''
+        if self.verbose:
+            print(f'Validation loss decreased ({self.val_loss_min:.6f} --> {val_loss:.6f}).  Saving model ...')
+        torch.save(model.state_dict(), ckpt_name)
+        self.val_loss_min = val_loss
+
+def train(datasets, cur, args):
+    """   
+        train for a single fold
+    """
+    print('\nTraining Fold {}!'.format(cur))
+    writer_dir = os.path.join(args.results_dir, str(cur))
+    if not os.path.isdir(writer_dir):
+        os.mkdir(writer_dir)
+
+    if args.log_data:
+        from tensorboardX import SummaryWriter
+        writer = SummaryWriter(writer_dir, flush_secs=15)
+
+    else:
+        writer = None
+
+    print('\nInit train/val/test splits...', end=' ')
+    train_split, val_split, test_split = datasets
+    save_splits(datasets, ['train', 'val', 'test'], os.path.join(args.results_dir, 'splits_{}.csv'.format(cur)))
+    print('Done!')
+    print("Training on {} samples".format(len(train_split)))
+    print("Validating on {} samples".format(len(val_split)))
+    print("Testing on {} samples".format(len(test_split)))
+
+    print('\nInit loss function...', end=' ')
+    if args.bag_loss == 'svm':
+        from topk.svm import SmoothTop1SVM
+        loss_fn = SmoothTop1SVM(n_classes = args.n_classes)
+        if device.type == 'cuda':
+            loss_fn = loss_fn.cuda()
+    else:
+        loss_fn = nn.CrossEntropyLoss()
+    print('Done!')
+
+    print('\nInit Model...', end=' ')
+    model_dict = {"dropout": args.drop_out, 'n_classes': args.n_classes}
+    feature_dim = infer_bag_feature_dim(train_split)
+    if feature_dim is not None:
+        model_dict.update({'input_dim': feature_dim})
+    if args.model_type == 'clam' and args.subtyping:
+        model_dict.update({'subtyping': True})
+    
+    if args.model_size is not None and args.model_type != 'mil':
+        model_dict.update({"size_arg": args.model_size})
+    
+    bayes_args = None
+
+
+    if args.model_type.startswith('bmil'):
+        model = bMIL_model_dict[args.model_type.split('-')[1]](**model_dict)
+        bayes_args = [get_ard_reg_vdo, 1e-8, 1e-6]
+        if 'vis' in args.model_type.split('-'):
+            bayes_args.append('vis')
+        elif 'spvis' in args.model_type.split('-'):
+            bayes_args.append('spvis')
+        elif 'enc' in args.model_type.split('-'):
+            bayes_args.append('enc')
+    else:
+        raise NotImplementedError
+
+    model.relocate()
+    print('Done!')
+    print_network(model)
+
+    print('\nInit optimizer ...', end=' ')
+    optimizer = get_optim(model, args)
+    scheduler = ReduceLROnPlateau(optimizer, 'min')
+    print('Done!')
+
+    print('\nInit Loaders...', end=' ')
+    train_loader = get_split_loader(train_split, training=True, testing = args.testing, weighted = args.weighted_sample)
+    val_loader = get_split_loader(val_split,  testing = args.testing)
+    test_loader = get_split_loader(test_split, testing = args.testing)
+    print('Done!')
+
+    print('\nSetup EarlyStopping...', end=' ')
+    if args.early_stopping:
+        early_stopping = EarlyStopping(patience = 20, stop_epoch=50, verbose = True)
+
+    else:
+        early_stopping = None
+
+    print('Done!')
+
+    # stochastic = (bayes_reg != None)
+
+    for epoch in range(args.max_epochs):
+        train_loop(epoch, model, train_loader, optimizer, args.n_classes, writer, loss_fn, bayes_args)
+        stop, val_loss = validate(cur, epoch, model, val_loader, args.n_classes,
+            early_stopping, writer, loss_fn, args.results_dir, bayes_args)
+        scheduler.step(val_loss)
+
+        if stop:
+            break
+
+    if args.early_stopping:
+        model.load_state_dict(torch.load(os.path.join(args.results_dir, "s_{}_checkpoint.pt".format(cur))))
+    else:
+        torch.save(model.state_dict(), os.path.join(args.results_dir, "s_{}_checkpoint.pt".format(cur)))
+
+    _, val_error, val_auc, val_ece_loss, _ = summary(model, val_loader, args.n_classes, bayes_args=bayes_args)
+    print('Val error: {:.4f}, ROC AUC: {:.4f}, ece loss : {:.4f}'.format(val_error, val_auc, val_ece_loss))
+
+    results_dict, test_error, test_auc, test_ece_loss, acc_logger = summary(model, test_loader, args.n_classes, bayes_args=bayes_args)
+    print('Test error: {:.4f}, ROC AUC: {:.4f}, ece loss : {:.4f}'.format(test_error, test_auc, test_ece_loss))
+
+    for i in range(args.n_classes):
+        acc, correct, count = acc_logger.get_summary(i)
+        print('class {}: acc {}, correct {}/{}'.format(i, acc, correct, count))
+
+        if writer:
+            writer.add_scalar('final/test_class_{}_acc'.format(i), acc, 0)
+
+    if writer:
+        writer.add_scalar('final/val_error', val_error, 0)
+        writer.add_scalar('final/val_auc', val_auc, 0)
+        writer.add_scalar('final/val_ece_loss', val_ece_loss, 0)
+        writer.add_scalar('final/test_error', test_error, 0)
+        writer.add_scalar('final/test_auc', test_auc, 0)
+        writer.add_scalar('final/test_ece_loss', test_ece_loss, 0)
+        writer.close()
+    return results_dict, test_auc, val_auc, 1 - test_error, 1 - val_error, test_ece_loss, val_ece_loss
+
+
+def train_loop(epoch, model, loader, optimizer, n_classes, writer = None, loss_fn = None, bayes_args=None):   
+    device=torch.device("cuda" if torch.cuda.is_available() else "cpu") 
+    model.train()
+    acc_logger = Accuracy_Logger(n_classes=n_classes)
+    train_loss = 0.
+    ece_losses = []
+    train_error = 0.
+
+    print('\n')
+    for batch_idx, (slide_id, data, label, coords, width, height) in enumerate(loader):
+        data, label = data.to(device), label.to(device)
+
+        if 'enc' in bayes_args:
+            logits, Y_prob, Y_hat, kl_div, _, _ = model(data, slide_label=label)
+        elif 'spvis' in bayes_args:
+            coords = coords.cpu().numpy()
+            logits, Y_prob, Y_hat, kl_div, _, _ = model(data, coords, height[0], width[0],  slide_label=label)
+        elif 'vis' in bayes_args:
+            logits, Y_prob, Y_hat, _, _ = model(data)
+
+        acc_logger.log(Y_hat, label)
+        loss = loss_fn(logits, label)
+        ece_losses.append(eceloss(logits, label).cpu().item())
+
+        
+        if 'vis' in bayes_args:
+            loss += bayes_args[1] * bayes_args[0](model)
+
+        elif 'enc' in bayes_args :
+            kl_model = bayes_args[0](model)
+            kl_data = kl_div.mean()
+            loss += bayes_args[1] * kl_model + bayes_args[2] * kl_data
+        elif 'spvis' in bayes_args :
+            kl_model = bayes_args[0](model)
+            kl_div = kl_div.reshape(-1)
+            kl_data = kl_div.mean()
+            loss += bayes_args[1] * kl_model + bayes_args[2] * kl_data
+            
+        loss_value = loss.item()
+
+        train_loss += loss_value
+        if (batch_idx + 1) % 20 == 0:
+            print('batch {}, loss: {:.4f}, label: {}, bag_size: {}'.format(batch_idx, loss_value, label.item(), data.size(0)))
+            # print(model.state_dict()['attn_thres_r'])
+
+        error = calculate_error(Y_hat, label)
+        train_error += error
+
+        # backward pass
+        loss.backward()
+        # step
+        optimizer.step()
+        optimizer.zero_grad()
+
+    # calculate loss and error for epoch
+    train_loss /= len(loader)
+    ece_loss = np.mean(ece_losses)
+    train_error /= len(loader)
+
+    print('Epoch: {}, train_loss: {:.4f}, ece_loss: {:.4f}, train_error: {:.4f}'.format(epoch, train_loss, ece_loss,
+                                                                                        train_error))
+    for i in range(n_classes):
+        acc, correct, count = acc_logger.get_summary(i)
+        print('class {}: acc {}, correct {}/{}'.format(i, acc, correct, count))
+        if writer:
+            writer.add_scalar('train/class_{}_acc'.format(i), acc, epoch)
+
+    if writer:
+        writer.add_scalar('train/loss', train_loss, epoch)
+        writer.add_scalar('train/ece_loss', ece_loss, epoch)
+        writer.add_scalar('train/error', train_error, epoch)
+
+
+def validate(cur, epoch, model, loader, n_classes, early_stopping = None,
+             writer = None, loss_fn = None, results_dir=None,  bayes_args=None):
+    device=torch.device("cuda" if torch.cuda.is_available() else "cpu")
+    if bayes_args and ('vis' in bayes_args or 'spvis' in bayes_args or 'enc' in bayes_args):
+        model.train()
+    else:
+        model.eval()
+    acc_logger = Accuracy_Logger(n_classes=n_classes)
+    # loader.dataset.update_mode(True)
+    val_loss = 0.
+    ece_losses = []
+    val_error = 0.
+
+    prob = np.zeros((len(loader), n_classes))
+    labels = np.zeros(len(loader))
+
+    slide_model_uncertainty = []
+    slide_data_uncertainty = []
+
+    attention_model_uncertainty = []
+    attention_data_uncertainty = []
+
+    with torch.no_grad():
+        for batch_idx, (slide_id, data, label, coords, width, height) in enumerate(loader):
+            data, label = data.to(device, non_blocking=True), label.to(device, non_blocking=True)
+            coords = coords.cpu().numpy()
+
+            if bayes_args and ('vis' in bayes_args or 'spvis' in bayes_args or 'enc' in bayes_args):
+                out_prob = 0
+                out_atten = 0
+                out_logits = 0
+                # EXTRACT DATA UNCERTAINTY: vis_data = 0 
+
+                Y_hats = []
+                ens_prob = []
+                ens_atten = []
+                for i in range(N_SAMPLES):
+                    if 'vis' in bayes_args or 'enc' in bayes_args:
+                        logits, Y_prob, Y_hat, _, A = model(data, validation=True)
+                    elif 'spvis' in bayes_args:
+                        logits, Y_prob, Y_hat, _, A = model(data, coords, height[0], width[0], validation=True)
+                    out_prob += Y_prob
+                    out_atten += A.detach()
+                    out_logits += logits
+
+                    Y_hats.append(Y_hat)
+                    ens_prob.append(torch.sum(- Y_prob * torch.log(Y_prob)).item())
+                    if 'vis' in bayes_args or 'spvis' in bayes_args or 'enc' in bayes_args:
+                        A = A.t()
+                        A = torch.cat([A, 1 - A], dim = 1)
+                        ens_atten.append((- A * torch.log(A)).sum(dim = 1).mean().item())
+                        # EXTRACT DATA UNCERTAINTY: store the vector vis_data += (- A * torch.log(A)).sum(dim = 1)
+                    else:
+                        ens_atten.append(torch.sum(- A * torch.log(A)).item())
+
+                out_prob /= N_SAMPLES
+                out_atten /= N_SAMPLES
+                out_logits /= N_SAMPLES
+                # EXTRACT DATA UNCERTAINTY: vis_data /= N_SAMPLES
+                # vis_data size: [number of patches, 1]
+
+                out_ens_prob = torch.sum(- out_prob * torch.log(out_prob)).item()
+                out_atten = out_atten.t()
+                out_atten = torch.cat([out_atten, 1 - out_atten], dim = 1)
+                out_ens_atten = (- out_atten * torch.log(out_atten)).sum(dim = 1).mean().item()
+                # EXTRACT TOTAL UNCERTAINTY: vis_total = (- out_atten * torch.log(out_atten)).sum(dim = 1)
+                # vis_total size: [number of patches, 1]
+
+                # EXTRACT TOTAL UNCERTAINTY: vis_total - vis_data
+
+                ens_prob = np.mean(ens_prob)
+                ens_atten = np.mean(ens_atten)
+                Y_hat = torch.mode(torch.cat(Y_hats, dim=1))[0]
+
+                slide_model_uncertainty.append(out_ens_prob - ens_prob)
+                slide_data_uncertainty.append(ens_prob)
+
+                attention_model_uncertainty.append(out_ens_atten - ens_atten)
+                attention_data_uncertainty.append(ens_atten)
+
+            else:
+                logits, Y_prob, Y_hat, _, _ = model(data)
+
+            acc_logger.log(Y_hat, label)
+
+            loss = loss_fn(logits, label)
+            ece_losses.append(eceloss(logits, label).cpu().item())
+
+            prob[batch_idx] = Y_prob.cpu().numpy()
+            labels[batch_idx] = label.item()
+
+            val_loss += loss.item()
+            error = calculate_error(Y_hat, label)
+            val_error += error
+
+    val_error /= len(loader)
+    ece_loss = np.mean(ece_losses)
+    val_loss /= len(loader)
+    if bayes_args:
+        slide_model_uncertainty = np.mean(slide_model_uncertainty)
+        slide_data_uncertainty = np.mean(slide_data_uncertainty)
+        attention_model_uncertainty = np.mean(attention_model_uncertainty)
+        attention_data_uncertainty = np.mean(attention_data_uncertainty)
+
+    if n_classes == 2:
+        auc = roc_auc_score(labels, prob[:, 1])
+
+    else:
+        auc = roc_auc_score(labels, prob, multi_class='ovr')
+
+    if writer:
+        writer.add_scalar('val/loss', val_loss, epoch)
+        writer.add_scalar('val/ece_loss', ece_loss, epoch)
+        writer.add_scalar('val/auc', auc, epoch)
+        writer.add_scalar('val/error', val_error, epoch)
+
+    print('\nVal Set, val_loss: {:.4f}, ece_loss: {:.4f}, val_error: {:.4f}, auc: {:.4f}'.format(val_loss, ece_loss, val_error, auc))
+    print('\nVal Set, slide_model_unc: {:.4f}, attn_model_unc: {:.4f}, slide_data_unc: {:.4f}, attn_data_unc: {:.4f}'
+        .format(slide_model_uncertainty, attention_model_uncertainty, slide_data_uncertainty, attention_data_uncertainty))
+
+    for i in range(n_classes):
+        acc, correct, count = acc_logger.get_summary(i)
+        print('class {}: acc {}, correct {}/{}'.format(i, acc, correct, count))     
+
+    if early_stopping:
+        assert results_dir
+        early_stopping(epoch, val_loss, model, ckpt_name = os.path.join(results_dir, "s_{}_checkpoint.pt".format(cur)))
+        
+        if early_stopping.early_stop:
+            print("Early stopping")
+            return True, val_loss
+
+    return False, val_loss
+
+
+def summary(model, loader, n_classes, bayes_args=None):
+    device=torch.device("cuda" if torch.cuda.is_available() else "cpu")
+    acc_logger = Accuracy_Logger(n_classes=n_classes)
+    model.eval()
+    test_loss = 0.
+    ece_losses = []
+    test_error = 0.
+
+    all_probs = np.zeros((len(loader), n_classes))
+    all_labels = np.zeros(len(loader))
+
+    slide_ids = loader.dataset.slide_data['slide_id']
+    patient_results = {}
+
+    for batch_idx, (slide_id, data, label, coords, width, height) in enumerate(loader):
+        data, label = data.to(device), label.to(device)
+        coords = coords.cpu().numpy()
+        slide_id = slide_ids.iloc[batch_idx]
+        with torch.no_grad():
+            if 'vis' in bayes_args :
+                logits, Y_prob, Y_hat, _, A = model(data, validation=True)
+            elif 'enc' in bayes_args :
+                logits, Y_prob, Y_hat, _, A = model(data, validation=True)
+            elif 'spvis' in bayes_args:
+                logits, Y_prob, Y_hat, _, A = model(data, coords, height[0], width[0], validation=True)
+                        
+        acc_logger.log(Y_hat, label)
+        ece_losses.append(eceloss(logits, label).cpu().item())
+        probs = Y_prob.cpu().numpy()
+        all_probs[batch_idx] = probs
+        all_labels[batch_idx] = label.item()
+
+        patient_results.update({slide_id: {'slide_id': np.array(slide_id), 'prob': probs, 'label': label.item()}})
+        error = calculate_error(Y_hat, label)
+        test_error += error
+
+    test_error /= len(loader)
+    ece_loss = np.mean(ece_losses)
+
+    if n_classes == 2:
+        auc = roc_auc_score(all_labels, all_probs[:, 1])
+        aucs = []
+    else:
+        aucs = []
+        binary_labels = label_binarize(all_labels, classes=[i for i in range(n_classes)])
+        for class_idx in range(n_classes):
+            if class_idx in all_labels:
+                fpr, tpr, _ = roc_curve(binary_labels[:, class_idx], all_probs[:, class_idx])
+                aucs.append(calc_auc(fpr, tpr))
+            else:
+                aucs.append(float('nan'))
+
+        auc = np.nanmean(np.array(aucs))
+
+    return patient_results, test_error, auc, ece_loss, acc_logger
+