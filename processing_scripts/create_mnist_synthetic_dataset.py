--- conflicted
+++ resolved
@@ -7,11 +7,7 @@
 import os
 import sys
 from pathlib import Path
-<<<<<<< HEAD
 from typing import Any, Dict, List
-=======
-from typing import Dict, List
->>>>>>> 94a4a5f5
 
 
 REPO_ROOT = Path(__file__).resolve().parents[1]
@@ -22,7 +18,6 @@
 import numpy as np
 import pandas as pd
 import torch
-<<<<<<< HEAD
 
 from processing_scripts.mnist_number_datasets import DATASET_CLASSES
 
@@ -50,11 +45,6 @@
     },
 }
 
-=======
-
-from processing_scripts.mnist_number_datasets import DATASET_CLASSES
-
->>>>>>> 94a4a5f5
 
 def parse_args() -> argparse.Namespace:
     parser = argparse.ArgumentParser(
@@ -141,10 +131,7 @@
     ensure_dir(split_root)
 
     label_lookup = {slide["slide_id"]: slide["label"] for slide in slides}
-<<<<<<< HEAD
     label_name_lookup = {slide["slide_id"]: slide["label_name"] for slide in slides}
-=======
->>>>>>> 94a4a5f5
     case_lookup = {slide["slide_id"]: slide["case_id"] for slide in slides}
 
     for fold_idx in range(k_folds):
@@ -208,10 +195,7 @@
                     "split": "train",
                     "label": label_lookup[slide_id],
                     "case_id": case_lookup[slide_id],
-<<<<<<< HEAD
                     "label_name": label_name_lookup[slide_id],
-=======
->>>>>>> 94a4a5f5
                 }
             )
         for slide_id in val_ids:
@@ -221,10 +205,7 @@
                     "split": "val",
                     "label": label_lookup[slide_id],
                     "case_id": case_lookup[slide_id],
-<<<<<<< HEAD
                     "label_name": label_name_lookup[slide_id],
-=======
->>>>>>> 94a4a5f5
                 }
             )
         for slide_id in test_ids:
@@ -234,10 +215,7 @@
                     "split": "test",
                     "label": label_lookup[slide_id],
                     "case_id": case_lookup[slide_id],
-<<<<<<< HEAD
                     "label_name": label_name_lookup[slide_id],
-=======
->>>>>>> 94a4a5f5
                 }
             )
         pd.DataFrame(descriptor_rows).to_csv(
@@ -263,7 +241,6 @@
         mnist_root=args.mnist_root,
         seed=args.seed,
     )
-<<<<<<< HEAD
 
     output_dir = args.output_dir
     ensure_dir(output_dir)
@@ -275,19 +252,6 @@
 
     csv_path = output_dir / f"{args.dataset}.csv"
     slides: List[Dict[str, Any]] = []
-=======
-
-    output_dir = args.output_dir
-    ensure_dir(output_dir)
-    ensure_dir(output_dir / "h5_files")
-
-    shape_file = output_dir / "images_shape.txt"
-    if shape_file.exists():
-        shape_file.unlink()
-
-    csv_path = output_dir / f"{args.dataset}.csv"
-    slides: List[Dict[str, str]] = []
->>>>>>> 94a4a5f5
 
     for index in range(len(dataset)):
         item = dataset[index]
@@ -301,19 +265,13 @@
         append_shape(shape_file, slide_id, coords)
 
         label = int(item["targets"].item())
-<<<<<<< HEAD
         label_name = LABEL_NAMES[args.dataset][label]
-=======
->>>>>>> 94a4a5f5
         slides.append(
             {
                 "case_id": case_id,
                 "slide_id": slide_id,
                 "label": label,
-<<<<<<< HEAD
                 "label_name": label_name,
-=======
->>>>>>> 94a4a5f5
             }
         )
 
