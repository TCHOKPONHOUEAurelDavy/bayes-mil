"""Generate a synthetic MIL dataset for a single MNIST-based task."""

from __future__ import annotations

import argparse
import math
import os
import sys
from pathlib import Path
from typing import Dict, List


REPO_ROOT = Path(__file__).resolve().parents[1]
if str(REPO_ROOT) not in sys.path:
    sys.path.insert(0, str(REPO_ROOT))

import h5py
import numpy as np
import pandas as pd
import torch

from processing_scripts.mnist_number_datasets import DATASET_CLASSES


def parse_args() -> argparse.Namespace:
    parser = argparse.ArgumentParser(
        description="Create MNIST-based MIL slides using the original task rules.",
    )
    parser.add_argument("--output-dir", type=Path, required=True)
    parser.add_argument(
        "--dataset",
        type=str,
        required=True,
        choices=sorted(DATASET_CLASSES.keys()),
        help="Which MNIST task to generate (e.g. mnist_fourbags).",
    )
    parser.add_argument("--mnist-root", type=Path, default=Path.home() / ".torch" / "datasets")
    parser.add_argument("--num-bags", type=int, default=120)
    parser.add_argument("--bag-size", type=int, default=12)
    parser.add_argument("--noise", type=float, default=0.2)
    parser.add_argument("--threshold", type=int, default=1)
    parser.add_argument(
        "--sampling",
        type=str,
        default="hierarchical",
        choices=["hierarchical", "uniform", "unique"],
        help="Sampling strategy for selecting digits within each bag.",
    )
    parser.add_argument("--slides-per-case", type=int, default=2)
    parser.add_argument("--k-folds", type=int, default=5)
    parser.add_argument("--seed", type=int, default=7)
    return parser.parse_args()


def ensure_dir(path: Path) -> None:
    path.mkdir(parents=True, exist_ok=True)
<<<<<<< HEAD


=======


>>>>>>> 34794ab2
def make_grid_coords(num_instances: int, patch_size: int = 28) -> np.ndarray:
    grid = int(math.ceil(math.sqrt(num_instances)))
    coords = []
    for idx in range(num_instances):
        row = idx // grid
        col = idx % grid
        coords.append((col * patch_size, row * patch_size))
    return np.asarray(coords, dtype=np.int32)
<<<<<<< HEAD


=======


>>>>>>> 34794ab2
def write_h5(features: np.ndarray, coords: np.ndarray, destination: Path) -> None:
    ensure_dir(destination.parent)
    with h5py.File(destination, "w") as handle:
        handle.create_dataset("features", data=features)
        handle.create_dataset("coords", data=coords)


def append_shape(shape_file: Path, slide_id: str, coords: np.ndarray, patch_size: int = 28) -> None:
    width = int(coords[:, 0].max() + patch_size)
    height = int(coords[:, 1].max() + patch_size)
    with open(shape_file, "a", encoding="utf-8") as handle:
        handle.write(f"{slide_id},{width},{height}\n")


def stratified_folds(slides: List[Dict[str, str]], k_folds: int, seed: int) -> List[List[str]]:
    rng = np.random.default_rng(seed)
    buckets: Dict[int, List[str]] = {}
    for slide in slides:
        buckets.setdefault(slide["label"], []).append(slide["slide_id"])
    folds = [[] for _ in range(k_folds)]
    for slide_ids in buckets.values():
        rng.shuffle(slide_ids)
        for idx, slide_id in enumerate(slide_ids):
            folds[idx % k_folds].append(slide_id)
    for fold in folds:
        fold.sort()
    return folds


def save_splits(
    slides: List[Dict[str, str]],
    task: str,
    k_folds: int,
    seed: int,
    output_dir: Path,
) -> None:
    folds = stratified_folds(slides, k_folds, seed)
    split_root = output_dir / "splits" / task
    ensure_dir(split_root)

    label_lookup = {slide["slide_id"]: slide["label"] for slide in slides}
    case_lookup = {slide["slide_id"]: slide["case_id"] for slide in slides}

    for fold_idx in range(k_folds):
        test_ids = folds[fold_idx]
        val_ids = folds[(fold_idx + 1) % k_folds]
        train_ids: List[str] = []
        for other_idx, fold in enumerate(folds):
            if other_idx not in {fold_idx, (fold_idx + 1) % k_folds}:
                train_ids.extend(fold)
        train_ids.sort()

        max_len = max(len(train_ids), len(val_ids), len(test_ids))
<<<<<<< HEAD

        def pad(sequence: List[str]) -> List[str]:
            return sequence + [""] * (max_len - len(sequence))

        wide = pd.DataFrame(
            {
                "train": pad(train_ids),
                "val": pad(val_ids),
                "test": pad(test_ids),
            }
        )
        wide.to_csv(split_root / f"splits_{fold_idx}.csv", index=False)

        bool_rows = []
        for slide_id in train_ids:
            bool_rows.append([slide_id, True, False, False])
        for slide_id in val_ids:
            bool_rows.append([slide_id, False, True, False])
        for slide_id in test_ids:
            bool_rows.append([slide_id, False, False, True])
        pd.DataFrame(bool_rows, columns=["slide_id", "train", "val", "test"]).to_csv(
            split_root / f"splits_{fold_idx}_bool.csv", index=False
        )
=======

        def pad(sequence: List[str]) -> List[str]:
            return sequence + [""] * (max_len - len(sequence))
>>>>>>> 34794ab2

        wide = pd.DataFrame(
            {
                "train": pad(train_ids),
                "val": pad(val_ids),
                "test": pad(test_ids),
            }
        )
        wide.to_csv(split_root / f"splits_{fold_idx}.csv", index=False)

        bool_rows = []
        for slide_id in train_ids:
            bool_rows.append([slide_id, True, False, False])
        for slide_id in val_ids:
            bool_rows.append([slide_id, False, True, False])
        for slide_id in test_ids:
            bool_rows.append([slide_id, False, False, True])
        pd.DataFrame(bool_rows, columns=["slide_id", "train", "val", "test"]).to_csv(
            split_root / f"splits_{fold_idx}_bool.csv", index=False
        )
        descriptor_rows = []
        for slide_id in train_ids:
            descriptor_rows.append(
                {
                    "slide_id": slide_id,
                    "split": "train",
                    "label": label_lookup[slide_id],
                    "case_id": case_lookup[slide_id],
                }
            )
        for slide_id in val_ids:
            descriptor_rows.append(
                {
                    "slide_id": slide_id,
                    "split": "val",
                    "label": label_lookup[slide_id],
                    "case_id": case_lookup[slide_id],
                }
            )
        for slide_id in test_ids:
            descriptor_rows.append(
                {
                    "slide_id": slide_id,
                    "split": "test",
                    "label": label_lookup[slide_id],
                    "case_id": case_lookup[slide_id],
                }
            )
        pd.DataFrame(descriptor_rows).to_csv(
            split_root / f"splits_{fold_idx}_descriptor.csv", index=False
        )


def main() -> None:
    args = parse_args()

    np.random.seed(args.seed)
    torch.manual_seed(args.seed)

    dataset_cls = DATASET_CLASSES[args.dataset]
    dataset = dataset_cls(
        num_numbers=10,
        num_bags=args.num_bags,
        num_instances=args.bag_size,
        noise=args.noise,
        threshold=args.threshold,
        sampling=args.sampling,
        features_type="mnist_pixels",
        mnist_root=args.mnist_root,
        seed=args.seed,
    )

    output_dir = args.output_dir
    ensure_dir(output_dir)
    ensure_dir(output_dir / "h5_files")

    shape_file = output_dir / "images_shape.txt"
    if shape_file.exists():
        shape_file.unlink()

    csv_path = output_dir / f"{args.dataset}.csv"
    slides: List[Dict[str, str]] = []

    for index in range(len(dataset)):
        item = dataset[index]
        slide_id = f"slide_{index:04d}"
        case_id = f"case_{index // args.slides_per_case:04d}"

        features = item["features"].reshape(args.bag_size, -1).numpy()
        coords = make_grid_coords(args.bag_size)

        write_h5(features, coords, output_dir / "h5_files" / f"{slide_id}.h5")
        append_shape(shape_file, slide_id, coords)

        label = int(item["targets"].item())
        slides.append(
            {
                "case_id": case_id,
                "slide_id": slide_id,
                "label": label,
            }
        )

    pd.DataFrame(slides).to_csv(csv_path, index=False)

    save_splits(slides, args.dataset, args.k_folds, args.seed, output_dir)


if __name__ == "__main__":
    main()<|MERGE_RESOLUTION|>--- conflicted
+++ resolved
@@ -54,13 +54,8 @@
 
 def ensure_dir(path: Path) -> None:
     path.mkdir(parents=True, exist_ok=True)
-<<<<<<< HEAD
-
-
-=======
-
-
->>>>>>> 34794ab2
+
+
 def make_grid_coords(num_instances: int, patch_size: int = 28) -> np.ndarray:
     grid = int(math.ceil(math.sqrt(num_instances)))
     coords = []
@@ -69,13 +64,8 @@
         col = idx % grid
         coords.append((col * patch_size, row * patch_size))
     return np.asarray(coords, dtype=np.int32)
-<<<<<<< HEAD
-
-
-=======
-
-
->>>>>>> 34794ab2
+
+
 def write_h5(features: np.ndarray, coords: np.ndarray, destination: Path) -> None:
     ensure_dir(destination.parent)
     with h5py.File(destination, "w") as handle:
@@ -129,7 +119,6 @@
         train_ids.sort()
 
         max_len = max(len(train_ids), len(val_ids), len(test_ids))
-<<<<<<< HEAD
 
         def pad(sequence: List[str]) -> List[str]:
             return sequence + [""] * (max_len - len(sequence))
@@ -153,11 +142,6 @@
         pd.DataFrame(bool_rows, columns=["slide_id", "train", "val", "test"]).to_csv(
             split_root / f"splits_{fold_idx}_bool.csv", index=False
         )
-=======
-
-        def pad(sequence: List[str]) -> List[str]:
-            return sequence + [""] * (max_len - len(sequence))
->>>>>>> 34794ab2
 
         wide = pd.DataFrame(
             {
