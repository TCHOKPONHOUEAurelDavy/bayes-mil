"""Generate a synthetic MIL dataset for a single MNIST-based task."""

from __future__ import annotations

import argparse
import math
import os
<<<<<<< HEAD
import sys
from pathlib import Path
from typing import Dict, List


REPO_ROOT = Path(__file__).resolve().parents[1]
if str(REPO_ROOT) not in sys.path:
    sys.path.insert(0, str(REPO_ROOT))
=======
from pathlib import Path
from typing import Dict, List
>>>>>>> 283afa18

import h5py
import numpy as np
import pandas as pd
import torch

from processing_scripts.mnist_number_datasets import DATASET_CLASSES


def parse_args() -> argparse.Namespace:
    parser = argparse.ArgumentParser(
        description="Create MNIST-based MIL slides using the original task rules.",
    )
    parser.add_argument("--output-dir", type=Path, required=True)
    parser.add_argument(
        "--dataset",
        type=str,
        required=True,
        choices=sorted(DATASET_CLASSES.keys()),
        help="Which MNIST task to generate (e.g. mnist_fourbags).",
    )
    parser.add_argument("--mnist-root", type=Path, default=Path.home() / ".torch" / "datasets")
    parser.add_argument("--num-bags", type=int, default=120)
    parser.add_argument("--bag-size", type=int, default=12)
    parser.add_argument("--noise", type=float, default=0.2)
    parser.add_argument("--threshold", type=int, default=1)
    parser.add_argument(
        "--sampling",
        type=str,
        default="hierarchical",
        choices=["hierarchical", "uniform", "unique"],
        help="Sampling strategy for selecting digits within each bag.",
    )
    parser.add_argument("--slides-per-case", type=int, default=2)
    parser.add_argument("--k-folds", type=int, default=5)
    parser.add_argument("--seed", type=int, default=7)
    return parser.parse_args()


def ensure_dir(path: Path) -> None:
    path.mkdir(parents=True, exist_ok=True)


def make_grid_coords(num_instances: int, patch_size: int = 28) -> np.ndarray:
    grid = int(math.ceil(math.sqrt(num_instances)))
    coords = []
    for idx in range(num_instances):
        row = idx // grid
        col = idx % grid
        coords.append((col * patch_size, row * patch_size))
    return np.asarray(coords, dtype=np.int32)


def write_h5(features: np.ndarray, coords: np.ndarray, destination: Path) -> None:
    ensure_dir(destination.parent)
    with h5py.File(destination, "w") as handle:
        handle.create_dataset("features", data=features)
        handle.create_dataset("coords", data=coords)


def append_shape(shape_file: Path, slide_id: str, coords: np.ndarray, patch_size: int = 28) -> None:
    width = int(coords[:, 0].max() + patch_size)
    height = int(coords[:, 1].max() + patch_size)
    with open(shape_file, "a", encoding="utf-8") as handle:
        handle.write(f"{slide_id},{width},{height}\n")


def stratified_folds(slides: List[Dict[str, str]], k_folds: int, seed: int) -> List[List[str]]:
    rng = np.random.default_rng(seed)
    buckets: Dict[int, List[str]] = {}
    for slide in slides:
        buckets.setdefault(slide["label"], []).append(slide["slide_id"])
    folds = [[] for _ in range(k_folds)]
    for slide_ids in buckets.values():
        rng.shuffle(slide_ids)
        for idx, slide_id in enumerate(slide_ids):
            folds[idx % k_folds].append(slide_id)
    for fold in folds:
        fold.sort()
    return folds


def save_splits(
    slides: List[Dict[str, str]],
    task: str,
    k_folds: int,
    seed: int,
    output_dir: Path,
) -> None:
    folds = stratified_folds(slides, k_folds, seed)
    split_root = output_dir / "splits" / task
    ensure_dir(split_root)

    label_lookup = {slide["slide_id"]: slide["label"] for slide in slides}
    case_lookup = {slide["slide_id"]: slide["case_id"] for slide in slides}

    def pad(sequence: List[str], target: int) -> List[str]:
        return sequence + [""] * (target - len(sequence))

    max_len = max(len(fold) for fold in folds)

    for fold_idx in range(k_folds):
        test_ids = folds[fold_idx]
        val_ids = folds[(fold_idx + 1) % k_folds]
        train_ids: List[str] = []
        for other_idx, fold in enumerate(folds):
            if other_idx not in {fold_idx, (fold_idx + 1) % k_folds}:
                train_ids.extend(fold)
        train_ids.sort()

        wide = pd.DataFrame(
            {
                "train": pad(train_ids, max_len),
                "val": pad(val_ids, max_len),
                "test": pad(test_ids, max_len),
            }
        )
        wide.to_csv(split_root / f"splits_{fold_idx}.csv", index=False)

        bool_rows = []
        for slide_id in train_ids:
            bool_rows.append([slide_id, True, False, False])
        for slide_id in val_ids:
            bool_rows.append([slide_id, False, True, False])
        for slide_id in test_ids:
            bool_rows.append([slide_id, False, False, True])
        pd.DataFrame(bool_rows, columns=["slide_id", "train", "val", "test"]).to_csv(
            split_root / f"splits_{fold_idx}_bool.csv", index=False
        )
        descriptor_rows = []
        for slide_id in train_ids:
            descriptor_rows.append(
                {
                    "slide_id": slide_id,
                    "split": "train",
                    "label": label_lookup[slide_id],
                    "case_id": case_lookup[slide_id],
                }
            )
        for slide_id in val_ids:
            descriptor_rows.append(
                {
                    "slide_id": slide_id,
                    "split": "val",
                    "label": label_lookup[slide_id],
                    "case_id": case_lookup[slide_id],
                }
            )
        for slide_id in test_ids:
            descriptor_rows.append(
                {
                    "slide_id": slide_id,
                    "split": "test",
                    "label": label_lookup[slide_id],
                    "case_id": case_lookup[slide_id],
                }
            )
        pd.DataFrame(descriptor_rows).to_csv(
            split_root / f"splits_{fold_idx}_descriptor.csv", index=False
        )


def main() -> None:
    args = parse_args()

    np.random.seed(args.seed)
    torch.manual_seed(args.seed)

    dataset_cls = DATASET_CLASSES[args.dataset]
    dataset = dataset_cls(
        num_numbers=10,
        num_bags=args.num_bags,
        num_instances=args.bag_size,
        noise=args.noise,
        threshold=args.threshold,
        sampling=args.sampling,
        features_type="mnist_pixels",
        mnist_root=args.mnist_root,
        seed=args.seed,
    )

    output_dir = args.output_dir
    ensure_dir(output_dir)
    ensure_dir(output_dir / "h5_files")

    shape_file = output_dir / "images_shape.txt"
    if shape_file.exists():
        shape_file.unlink()

    csv_path = output_dir / f"{args.dataset}.csv"
    slides: List[Dict[str, str]] = []

    for index in range(len(dataset)):
        item = dataset[index]
        slide_id = f"slide_{index:04d}"
        case_id = f"case_{index // args.slides_per_case:04d}"

        features = item["features"].reshape(args.bag_size, -1).numpy()
        coords = make_grid_coords(args.bag_size)

        write_h5(features, coords, output_dir / "h5_files" / f"{slide_id}.h5")
        append_shape(shape_file, slide_id, coords)

        label = int(item["targets"].item())
        slides.append(
            {
                "case_id": case_id,
                "slide_id": slide_id,
                "label": label,
            }
        )

    pd.DataFrame(slides).to_csv(csv_path, index=False)

    save_splits(slides, args.dataset, args.k_folds, args.seed, output_dir)


if __name__ == "__main__":
    main()<|MERGE_RESOLUTION|>--- conflicted
+++ resolved
@@ -5,7 +5,6 @@
 import argparse
 import math
 import os
-<<<<<<< HEAD
 import sys
 from pathlib import Path
 from typing import Dict, List
@@ -14,10 +13,6 @@
 REPO_ROOT = Path(__file__).resolve().parents[1]
 if str(REPO_ROOT) not in sys.path:
     sys.path.insert(0, str(REPO_ROOT))
-=======
-from pathlib import Path
-from typing import Dict, List
->>>>>>> 283afa18
 
 import h5py
 import numpy as np
