--- conflicted
+++ resolved
@@ -1,162 +1,146 @@
-# Bayes-MIL: A New Probabilistic Perspective on Attention-based Multiple Instance Learning for Whole Slide Images
-
-This repository is the implementation of [Bayes-MIL: A New Probabilistic Perspective on Attention-based Multiple Instance Learning for Whole Slide Images](https://openreview.net/forum?id=_geIwiOyUhZ). Parts of this project use code from [CLAM](https://github.com/mahmoodlab/CLAM). 
-
-![Alt text](overview.png)
-
-## Requirements
-
-Use the environment configuration the same as [CLAM](https://github.com/mahmoodlab/CLAM).
-
-
-## Data preprocessing
-
-1. Create patches
-```shell
-python create_patches_fp.py --source DIR_TO_SLIDE_FILE --save_dir SAVE_DIR --patch_size 256 --seg --patch --stitch
-```
-
-2. Extract patch features
-```shell
-CUDA_VISIBLE_DEVICES=0,1 python extract_features_fp.py --data_h5_dir DIR_TO_COORDS --data_slide_dir DATA_DIRECTORY --csv_path CSV_FILE_NAME --feat_dir FEATURES_DIRECTORY --batch_size 512 --slide_ext .svs
-```
-
-3. Prepare the data in the `dataset_csv` folder.
-   
-   Datasets are expected to be prepared in a csv format containing at least 3 columns: case_id, slide_id, and labels columns for the slide-level labels. 
-
-
-4. Split the data into k-fold(e.g. 10-fold), then save the splited data in the following format as in `splits/x/splits_x.csv`.
-```bash
-python create_splits_seq.py --task task_1_tumor_vs_normal --seed 1 --label_frac 0.75 --k 10
-```
-
-5. Calculate the shape of images.
-
-Create a `images_shape.txt` file that stored with slide name, width and height of each slide at level 0.
-```bash
-python get_image_shape.py
-```
-
-### Synthetic MNIST dataset for experimentation
-
-To quickly validate the Bayes-MIL models without preparing whole-slide images,
-generate a toy dataset derived from MNIST:
-
-<<<<<<< HEAD
-```bash
-python processing_scripts/create_mnist_synthetic_dataset.py \
-    --output-dir /path/to/mnist_mil_dataset \
-    --dataset mnist_fourbags
-```
-
-The command writes the expected `h5_files/`, metadata CSV file, and
-cross-validation splits for the requested task. The CSV exposes a numeric
-`label` column that follows the original rule set implemented by the
-`FourBagsDataset` class. Run the command again with a different `--dataset`
-value to create the other variants independently. Refer to
-[docs/mnist_synthetic_dataset.md](docs/mnist_synthetic_dataset.md) for additional options
-and example training commands.
-=======
-```bash
-python processing_scripts/create_mnist_synthetic_dataset.py \
-    --output-dir /path/to/mnist_mil_dataset \
-    --dataset mnist_fourbags
-```
-
-The command writes the expected `h5_files/`, metadata CSV file, and
-cross-validation splits for the requested task. The CSV exposes a numeric
-`label` column that follows the original rule set implemented by the
-`FourBagsDataset` class. Run the command again with a different `--dataset`
-value to create the other variants independently. Refer to
-[docs/mnist_synthetic_dataset.md](docs/mnist_synthetic_dataset.md) for additional options
-and example training commands.
->>>>>>> 1bf3c9ae
-
-## Training
-1. Modify the format of the input data.
-
-For data loading, look under `datasets/dataset_generic.py`:
-```bash
-	def __getitem__(self, idx):
-		slide_id = self.slide_data['slide_id'][idx]
-		label = self.slide_data['label'][idx]
-		if type(self.data_dir) == dict:
-			source = self.slide_data['source'][idx]
-			data_dir = self.data_dir[source]
-		else:
-			data_dir = self.data_dir
-
-		full_path = os.path.join(data_dir, 'h5_files', '{}.h5'.format(slide_id))
-		with h5py.File(full_path, 'r') as hdf5_file:
-			features = hdf5_file['features'][:]
-			coords = hdf5_file['coords'][:]
-
-		features = torch.from_numpy(features)
-		coords = torch.from_numpy(coords)
-		w, h = self.shape_dict[slide_id]
-		return slide_id, features, label, coords, w, h
-```
-* `slide_id`: Name of slide.
-* `features`: Features of all patches in the slide.
-* `label`: Label of slide (0 or 1)
-* `coords`: The top-left coordinates of all patches in the slide.
-* `w`: Width of the slide.
-* `h`: Height of the slide.
-
-
-2. Bayes-MIL.
-
-We consider 3 variants of Bayes-MIL: 1) Bayes-MIL-Vis: The Bayesian modelling of MIL. 2) Bayes-MIL-SDPR: The model with slide-dependent patch regularizer. 3) Bayes-MIL-APCRF: The whole model, including SDPR and the approximate CRF.
-
-
-For training, look under `models/model_bmil.py`:
-```bash
-bMIL_model_dict = {
-                    'vis': probabilistic_MIL_Bayes_vis,
-                    'enc': probabilistic_MIL_Bayes_enc,
-                    'spvis': probabilistic_MIL_Bayes_spvis,          
-}
-```
->📋 Update `--model_type` to the corresponding model. 
-* `bmil-vis`: Bayes-MIL-Vis
-* `bmil-enc`: Bayes-MIL-SDPR
-* `bmil-spvis`: Bayes-MIL-APCRF
-
-```shell
-CUDA_VISIBLE_DEVICES=0 nohup python -u main.py --drop_out --early_stopping --lr 1e-4 --k 10 --label_frac 0.75 --exp_code task_1_tumor_vs_normal_CLAM_75 --weighted_sample --bag_loss ce --inst_loss svm --task task_1_tumor_vs_normal --model_type bmil-vis --log_data --data_root_dir FEATURES_DIRECTORY &
-```
-
-
-
-## Evaluation
-By adding your own custom datasets into `eval.py` the same way as you do for `main.py`. Modify the `--model_type` to the corresponding model.
-```bash
-CUDA_VISIBLE_DEVICES=0 python eval.py --drop_out --k 10 --models_exp_code task_1_tumor_vs_normal_CLAM_75 --save_exp_code task_1_tumor_vs_normal_CLAM_75 --task task_1_tumor_vs_normal --model_type bmil-vis --results_dir results --data_root_dir DATA_ROOT_DIR
-```
-
-## Heatmap Visualization
-
-Modify the `heatmaps/configs/config_template.yaml` to filling out the config. The heatmaps will be saved in `heatmaps/heatmap_raw_results`.
-```shell
-CUDA_VISIBLE_DEVICES=0 nohup python -u create_heatmaps_bmil.py --config config_template.yaml &
-```
-
-## License
-
-This code is made available under the GPLv3 License and is available for non-commercial academic purposes.
-
-## Reference
-
-Please cite our paper if you use the core code of Bayes-MIL. 
-
-Yufei, Cui, et al. "Bayes-MIL: A New Probabilistic Perspective on Attention-based Multiple Instance Learning for Whole Slide Images." The Eleventh International Conference on Learning Representations. 2023.
-
-```
-@inproceedings{yufei2023bayes,
-  title={Bayes-MIL: A New Probabilistic Perspective on Attention-based Multiple Instance Learning for Whole Slide Images},
-  author={Yufei, Cui and Liu, Ziquan and Liu, Xiangyu and Liu, Xue and Wang, Cong and Kuo, Tei-Wei and Xue, Chun Jason and Chan, Antoni B},
-  booktitle={The Eleventh International Conference on Learning Representations},
-  year={2023}
-}
-```
+# Bayes-MIL: A New Probabilistic Perspective on Attention-based Multiple Instance Learning for Whole Slide Images
+
+This repository is the implementation of [Bayes-MIL: A New Probabilistic Perspective on Attention-based Multiple Instance Learning for Whole Slide Images](https://openreview.net/forum?id=_geIwiOyUhZ). Parts of this project use code from [CLAM](https://github.com/mahmoodlab/CLAM). 
+
+![Alt text](overview.png)
+
+## Requirements
+
+Use the environment configuration the same as [CLAM](https://github.com/mahmoodlab/CLAM).
+
+
+## Data preprocessing
+
+1. Create patches
+```shell
+python create_patches_fp.py --source DIR_TO_SLIDE_FILE --save_dir SAVE_DIR --patch_size 256 --seg --patch --stitch
+```
+
+2. Extract patch features
+```shell
+CUDA_VISIBLE_DEVICES=0,1 python extract_features_fp.py --data_h5_dir DIR_TO_COORDS --data_slide_dir DATA_DIRECTORY --csv_path CSV_FILE_NAME --feat_dir FEATURES_DIRECTORY --batch_size 512 --slide_ext .svs
+```
+
+3. Prepare the data in the `dataset_csv` folder.
+   
+   Datasets are expected to be prepared in a csv format containing at least 3 columns: case_id, slide_id, and labels columns for the slide-level labels. 
+
+
+4. Split the data into k-fold(e.g. 10-fold), then save the splited data in the following format as in `splits/x/splits_x.csv`.
+```bash
+python create_splits_seq.py --task task_1_tumor_vs_normal --seed 1 --label_frac 0.75 --k 10
+```
+
+5. Calculate the shape of images.
+
+Create a `images_shape.txt` file that stored with slide name, width and height of each slide at level 0.
+```bash
+python get_image_shape.py
+```
+
+### Synthetic MNIST dataset for experimentation
+
+To quickly validate the Bayes-MIL models without preparing whole-slide images,
+generate a toy dataset derived from MNIST:
+
+```bash
+python processing_scripts/create_mnist_synthetic_dataset.py \
+    --output-dir /path/to/mnist_mil_dataset \
+    --dataset mnist_fourbags
+```
+
+The command writes the expected `h5_files/`, metadata CSV file, and
+cross-validation splits for the requested task. The CSV exposes a numeric
+`label` column that follows the original rule set implemented by the
+`FourBagsDataset` class. Run the command again with a different `--dataset`
+value to create the other variants independently. Refer to
+[docs/mnist_synthetic_dataset.md](docs/mnist_synthetic_dataset.md) for additional options
+and example training commands.
+
+## Training
+1. Modify the format of the input data.
+
+For data loading, look under `datasets/dataset_generic.py`:
+```bash
+	def __getitem__(self, idx):
+		slide_id = self.slide_data['slide_id'][idx]
+		label = self.slide_data['label'][idx]
+		if type(self.data_dir) == dict:
+			source = self.slide_data['source'][idx]
+			data_dir = self.data_dir[source]
+		else:
+			data_dir = self.data_dir
+
+		full_path = os.path.join(data_dir, 'h5_files', '{}.h5'.format(slide_id))
+		with h5py.File(full_path, 'r') as hdf5_file:
+			features = hdf5_file['features'][:]
+			coords = hdf5_file['coords'][:]
+
+		features = torch.from_numpy(features)
+		coords = torch.from_numpy(coords)
+		w, h = self.shape_dict[slide_id]
+		return slide_id, features, label, coords, w, h
+```
+* `slide_id`: Name of slide.
+* `features`: Features of all patches in the slide.
+* `label`: Label of slide (0 or 1)
+* `coords`: The top-left coordinates of all patches in the slide.
+* `w`: Width of the slide.
+* `h`: Height of the slide.
+
+
+2. Bayes-MIL.
+
+We consider 3 variants of Bayes-MIL: 1) Bayes-MIL-Vis: The Bayesian modelling of MIL. 2) Bayes-MIL-SDPR: The model with slide-dependent patch regularizer. 3) Bayes-MIL-APCRF: The whole model, including SDPR and the approximate CRF.
+
+
+For training, look under `models/model_bmil.py`:
+```bash
+bMIL_model_dict = {
+                    'vis': probabilistic_MIL_Bayes_vis,
+                    'enc': probabilistic_MIL_Bayes_enc,
+                    'spvis': probabilistic_MIL_Bayes_spvis,          
+}
+```
+>📋 Update `--model_type` to the corresponding model. 
+* `bmil-vis`: Bayes-MIL-Vis
+* `bmil-enc`: Bayes-MIL-SDPR
+* `bmil-spvis`: Bayes-MIL-APCRF
+
+```shell
+CUDA_VISIBLE_DEVICES=0 nohup python -u main.py --drop_out --early_stopping --lr 1e-4 --k 10 --label_frac 0.75 --exp_code task_1_tumor_vs_normal_CLAM_75 --weighted_sample --bag_loss ce --inst_loss svm --task task_1_tumor_vs_normal --model_type bmil-vis --log_data --data_root_dir FEATURES_DIRECTORY &
+```
+
+
+
+## Evaluation
+By adding your own custom datasets into `eval.py` the same way as you do for `main.py`. Modify the `--model_type` to the corresponding model.
+```bash
+CUDA_VISIBLE_DEVICES=0 python eval.py --drop_out --k 10 --models_exp_code task_1_tumor_vs_normal_CLAM_75 --save_exp_code task_1_tumor_vs_normal_CLAM_75 --task task_1_tumor_vs_normal --model_type bmil-vis --results_dir results --data_root_dir DATA_ROOT_DIR
+```
+
+## Heatmap Visualization
+
+Modify the `heatmaps/configs/config_template.yaml` to filling out the config. The heatmaps will be saved in `heatmaps/heatmap_raw_results`.
+```shell
+CUDA_VISIBLE_DEVICES=0 nohup python -u create_heatmaps_bmil.py --config config_template.yaml &
+```
+
+## License
+
+This code is made available under the GPLv3 License and is available for non-commercial academic purposes.
+
+## Reference
+
+Please cite our paper if you use the core code of Bayes-MIL. 
+
+Yufei, Cui, et al. "Bayes-MIL: A New Probabilistic Perspective on Attention-based Multiple Instance Learning for Whole Slide Images." The Eleventh International Conference on Learning Representations. 2023.
+
+```
+@inproceedings{yufei2023bayes,
+  title={Bayes-MIL: A New Probabilistic Perspective on Attention-based Multiple Instance Learning for Whole Slide Images},
+  author={Yufei, Cui and Liu, Ziquan and Liu, Xiangyu and Liu, Xue and Wang, Cong and Kuo, Tei-Wei and Xue, Chun Jason and Chan, Antoni B},
+  booktitle={The Eleventh International Conference on Learning Representations},
+  year={2023}
+}
+```